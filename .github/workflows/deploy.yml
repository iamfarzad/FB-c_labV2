--- conflicted
+++ resolved
@@ -105,17 +105,6 @@
         uses: trufflesecurity/trufflehog@main
         with:
           path: ./
-<<<<<<< HEAD
-<<<<<<< Current (Your changes)
-          base: ${{ github.event.before }}
-          head: ${{ github.event.after }} 
-=======
           base: ${{ github.event.before || 'HEAD~1' }}
           head: ${{ github.event.after || 'HEAD' }}
-          fail: false 
->>>>>>> Incoming (Background Agent changes)
-=======
-          base: ${{ github.event.before || 'HEAD~1' }}
-          head: ${{ github.event.after || 'HEAD' }}
-          fail: false 
->>>>>>> b02df9e1
+          fail: false