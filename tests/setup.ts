<<<<<<< HEAD
import { config } from 'dotenv';

// Load test environment variables
config({ path: '.env.test' });

// Set up global test configuration
beforeAll(async () => {
  // Ensure test environment is properly configured
  if (!process.env.NEXT_PUBLIC_SUPABASE_URL) {
    throw new Error('NEXT_PUBLIC_SUPABASE_URL is required for tests');
  }
  
  if (!process.env.NEXT_PUBLIC_SUPABASE_ANON_KEY) {
    throw new Error('NEXT_PUBLIC_SUPABASE_ANON_KEY is required for tests');
  }
=======
import '@testing-library/jest-dom';

// Mock Next.js router
jest.mock('next/navigation', () => ({
  useRouter: () => ({
    push: jest.fn(),
    replace: jest.fn(),
    prefetch: jest.fn(),
    back: jest.fn(),
    forward: jest.fn(),
    refresh: jest.fn(),
  }),
  useSearchParams: () => new URLSearchParams(),
  usePathname: () => '/',
}));

// Mock Next.js image component
jest.mock('next/image', () => ({
  __esModule: true,
  default: (props: any) => {
    // eslint-disable-next-line @next/next/no-img-element
    return <img {...props} alt={props.alt || ''} />;
  },
}));

// Mock window.matchMedia
Object.defineProperty(window, 'matchMedia', {
  writable: true,
  value: jest.fn().mockImplementation(query => ({
    matches: false,
    media: query,
    onchange: null,
    addListener: jest.fn(),
    removeListener: jest.fn(),
    addEventListener: jest.fn(),
    removeEventListener: jest.fn(),
    dispatchEvent: jest.fn(),
  })),
>>>>>>> bc54d9a9
});

// Mock ResizeObserver
global.ResizeObserver = jest.fn().mockImplementation(() => ({
  observe: jest.fn(),
  unobserve: jest.fn(),
  disconnect: jest.fn(),
}));

// Mock IntersectionObserver
global.IntersectionObserver = jest.fn().mockImplementation(() => ({
  observe: jest.fn(),
  unobserve: jest.fn(),
  disconnect: jest.fn(),
}));

// Mock clipboard API
Object.defineProperty(navigator, 'clipboard', {
  value: {
    writeText: jest.fn(),
    readText: jest.fn(),
  },
});

// Mock Web Audio API
Object.defineProperty(window, 'AudioContext', {
  value: jest.fn().mockImplementation(() => ({
    createMediaStreamSource: jest.fn(),
    createAnalyser: jest.fn(),
    createGain: jest.fn(),
    createOscillator: jest.fn(),
    resume: jest.fn(),
    suspend: jest.fn(),
    close: jest.fn(),
  })),
});

// Mock MediaDevices API
Object.defineProperty(navigator, 'mediaDevices', {
  value: {
    getUserMedia: jest.fn(),
    enumerateDevices: jest.fn(),
  },
});

// Mock WebSocket
global.WebSocket = jest.fn().mockImplementation(() => ({
  send: jest.fn(),
  close: jest.fn(),
  addEventListener: jest.fn(),
  removeEventListener: jest.fn(),
  readyState: 1,
  CONNECTING: 0,
  OPEN: 1,
  CLOSING: 2,
  CLOSED: 3,
}));

// Mock fetch
global.fetch = jest.fn();

// Mock console methods to reduce noise in tests
const originalConsoleError = console.error;
const originalConsoleWarn = console.warn;

beforeAll(() => {
  console.error = (...args: any[]) => {
    if (
      typeof args[0] === 'string' &&
      args[0].includes('Warning: ReactDOM.render is no longer supported')
    ) {
      return;
    }
    originalConsoleError.call(console, ...args);
  };

  console.warn = (...args: any[]) => {
    if (
      typeof args[0] === 'string' &&
      (args[0].includes('Warning: componentWillReceiveProps') ||
        args[0].includes('Warning: componentWillUpdate'))
    ) {
      return;
    }
    originalConsoleWarn.call(console, ...args);
  };
});

afterAll(() => {
  console.error = originalConsoleError;
  console.warn = originalConsoleWarn;
});

// Mock environment variables
process.env.NEXT_PUBLIC_SUPABASE_URL = 'https://test.supabase.co';
process.env.NEXT_PUBLIC_SUPABASE_ANON_KEY = 'test-anon-key';
process.env.GOOGLE_GENAI_API_KEY = 'test-genai-key';

// Mock Supabase client
jest.mock('@/lib/supabase/client', () => ({
  supabase: {
    from: jest.fn(() => ({
      insert: jest.fn(() => Promise.resolve({ data: null, error: null })),
      select: jest.fn(() => Promise.resolve({ data: [], error: null })),
      update: jest.fn(() => Promise.resolve({ data: null, error: null })),
      delete: jest.fn(() => Promise.resolve({ data: null, error: null })),
    })),
    auth: {
      getUser: jest.fn(() => Promise.resolve({ data: { user: null }, error: null })),
      signInWithPassword: jest.fn(() => Promise.resolve({ data: { user: null }, error: null })),
      signUp: jest.fn(() => Promise.resolve({ data: { user: null }, error: null })),
      signOut: jest.fn(() => Promise.resolve({ error: null })),
    },
  },
}));

// Mock AI services
jest.mock('@/lib/ai', () => ({
  generateResponse: jest.fn(() => Promise.resolve('AI response')),
  generateStreamingResponse: jest.fn(() => Promise.resolve('Streaming AI response')),
}));

// Mock toast notifications
jest.mock('@/hooks/use-toast', () => ({
  useToast: () => ({
    toast: jest.fn(),
  }),
}));

// Mock framer-motion for tests
jest.mock('framer-motion', () => ({
  motion: {
    div: ({ children, ...props }: any) => <div {...props}>{children}</div>,
    button: ({ children, ...props }: any) => <button {...props}>{children}</button>,
    form: ({ children, ...props }: any) => <form {...props}>{children}</form>,
    textarea: ({ children, ...props }: any) => <textarea {...props}>{children}</textarea>,
  },
  AnimatePresence: ({ children }: any) => <div>{children}</div>,
  useMotionValue: jest.fn(() => ({ get: jest.fn(), set: jest.fn() })),
  useTransform: jest.fn(() => ({ get: jest.fn() })),
  useSpring: jest.fn(() => ({ get: jest.fn(), set: jest.fn() })),
}));

// Mock hooks
jest.mock('@/hooks/ui/use-auto-resize-textarea', () => ({
  useAutoResizeTextarea: () => ({
    textareaRef: { current: null },
    adjustHeight: jest.fn(),
  }),
}));

jest.mock('@/hooks/use-keyboard-shortcuts', () => ({
  useKeyboardShortcuts: () => ({
    registerShortcut: jest.fn(),
    unregisterShortcut: jest.fn(),
  }),
}));

// Mock demo session manager
jest.mock('@/components/demo-session-manager', () => ({
  useDemoSession: () => ({
    sessionId: 'test-session-id',
    createSession: jest.fn(),
    clearSession: jest.fn(),
  }),
}));

// Mock chat context
jest.mock('@/app/chat/context/ChatProvider', () => ({
  useChatContext: () => ({
    activityLog: [],
    addActivity: jest.fn(),
    clearActivities: jest.fn(),
    cleanupStuckActivities: jest.fn(),
  }),
}));

// Setup test utilities
export const mockFile = (name: string, type: string, content: string) => {
  return new File([content], name, { type });
};

export const mockImageFile = (name: string, width: number = 100, height: number = 100) => {
  const canvas = document.createElement('canvas');
  canvas.width = width;
  canvas.height = height;
  const ctx = canvas.getContext('2d');
  if (ctx) {
    ctx.fillStyle = 'red';
    ctx.fillRect(0, 0, width, height);
  }
  return new Promise<File>((resolve) => {
    canvas.toBlob((blob) => {
      if (blob) {
        resolve(new File([blob], name, { type: 'image/png' }));
      }
    });
  });
};

// Mock data factories
export const createMockMessage = (overrides: any = {}) => ({
  id: 'test-message-id',
  role: 'user',
  content: 'Test message',
  timestamp: new Date(),
  sessionId: 'test-session',
  ...overrides,
});

export const createMockUser = (overrides: any = {}) => ({
  id: 'test-user-id',
  email: 'test@example.com',
  name: 'Test User',
  ...overrides,
});

// Global test timeout
jest.setTimeout(30000);<|MERGE_RESOLUTION|>--- conflicted
+++ resolved
@@ -1,20 +1,3 @@
-<<<<<<< HEAD
-import { config } from 'dotenv';
-
-// Load test environment variables
-config({ path: '.env.test' });
-
-// Set up global test configuration
-beforeAll(async () => {
-  // Ensure test environment is properly configured
-  if (!process.env.NEXT_PUBLIC_SUPABASE_URL) {
-    throw new Error('NEXT_PUBLIC_SUPABASE_URL is required for tests');
-  }
-  
-  if (!process.env.NEXT_PUBLIC_SUPABASE_ANON_KEY) {
-    throw new Error('NEXT_PUBLIC_SUPABASE_ANON_KEY is required for tests');
-  }
-=======
 import '@testing-library/jest-dom';
 
 // Mock Next.js router
@@ -53,7 +36,6 @@
     removeEventListener: jest.fn(),
     dispatchEvent: jest.fn(),
   })),
->>>>>>> bc54d9a9
 });
 
 // Mock ResizeObserver
