import { PageHeader, PageShell } from "@/components/page-shell"
import { Button } from "@/components/ui/button"
import Link from "next/link"
import { Check, Zap, Cpu } from "lucide-react"
import { Card, CardContent, CardDescription, CardHeader, CardTitle } from "@/components/ui/card"
import { AnimatedGridPattern } from "@/components/ui/animated-grid-pattern"
import type { Metadata } from "next"

export const metadata: Metadata = {
  title: "AI Consulting Services - Custom Automation & Chatbot Development",
  description: "Professional AI consulting services including custom chatbots, workflow automation, internal copilots, and AI implementation. Expert consultation with 10,000+ hours experience.",
  openGraph: {
    title: "AI Consulting Services - Custom Automation & Chatbot Development",
    description: "Professional AI consulting services including custom chatbots, workflow automation, internal copilots, and AI implementation.",
    url: "https://farzadbayat.com/consulting",
  },
  alternates: {
    canonical: "https://farzadbayat.com/consulting",
  },
}

export const metadata = {
  title: "AI Consulting Services & Automation Solutions | Farzad Bayat",
  description: "Professional AI consulting services including chatbot development, workflow automation, and AI copilot implementation. 10,000+ hours of real-world AI experience.",
  keywords: ["AI consulting services", "AI automation", "chatbot development", "AI copilot", "workflow automation", "AI implementation"],
  openGraph: {
    title: "AI Consulting Services & Automation Solutions | Farzad Bayat",
    description: "Professional AI consulting services including chatbot development, workflow automation, and AI copilot implementation.",
  }
}

const consultingServices = [
  "Build intelligent AI chatbots connected to company data and systems",
  "Automate customer service, HR, and operations tasks with AI",
  "Design and deploy private/local AI copilots for your business",
  "Build lightweight AI MVPs and test automation ideas quickly",
  "Debug, audit, or scale broken AI systems and implementations",
]

const workshopLevels = [
<<<<<<< HEAD
  { level: "Basic Level", audience: "For non-tech teams (marketing, ops, HR)" },
  { level: "Intermediate Level", audience: "For product, data, project leads" },
  { level: "Advanced Level", audience: "For developers or technical leads" },
=======
  { level: "Basic AI Training", audience: "For non-tech teams (marketing, ops, HR) - AI fundamentals" },
  { level: "Intermediate AI Implementation", audience: "For product, data, project leads - AI automation skills" },
  { level: "Advanced AI Development", audience: "For developers or technical leads - AI system design" },
>>>>>>> 44ebe69d
]

export default function ConsultingPage() {
  return (
    <>
      <PageShell className="relative overflow-hidden">
        <AnimatedGridPattern
          numSquares={15}
          maxOpacity={0.03}
          duration={6}
          repeatDelay={3}
          className="absolute inset-0 fill-orange-accent/5 stroke-orange-accent/5"
        />
        <div className="relative z-10">
          <PageHeader
<<<<<<< HEAD
            title="Professional AI Consulting Services That Deliver Results"
            subtitle="Whether you need automation, a custom chatbot, or internal AI copilots, I help you build what actually works—no fluff, no theory, just proven AI solutions."
          />
          <div className="mt-10 flex items-center justify-center gap-x-6">
            <Button asChild size="lg">
              <Link href="/contact" title="Book free AI consulting consultation to discuss your automation needs">Book a Free AI Consultation</Link>
=======
            title="Professional AI Consulting Services That Deliver Real Results"
            subtitle="Whether you need AI automation, custom chatbot development, or internal AI copilot implementation, I help you build AI solutions that actually work—no fluff, no theory."
          />
          <div className="mt-10 flex items-center justify-center gap-x-6">
            <Button asChild size="lg">
              <Link href="/contact">Book Your Free AI Consultation</Link>
>>>>>>> 44ebe69d
            </Button>
          </div>
        </div>
      </PageShell>

      <PageShell>
        <div className="grid md:grid-cols-2 gap-8 items-start">
          <Card className="neu-card transition-all">
            <CardHeader className="text-center">
              <div className="mx-auto w-fit p-3 bg-primary/10 rounded-md mb-2">
                <Zap className="h-8 w-8 text-primary" aria-hidden="true" />
              </div>
<<<<<<< HEAD
              <CardTitle className="text-2xl">
                <h2>AI Consulting & Custom Automation</h2>
              </CardTitle>
              <CardDescription>
                Hands-on help for companies that want to use <strong>AI automation</strong> to cut costs, save time, and improve accuracy with <strong>custom AI solutions</strong>.
=======
              <CardTitle className="text-2xl">AI Consulting & Automation Services</CardTitle>
              <CardDescription>
                Hands-on AI consulting help for companies that want to use artificial intelligence to cut costs, save time, and improve accuracy through automation.
>>>>>>> 44ebe69d
              </CardDescription>
            </CardHeader>
            <CardContent>
              <h3 className="text-lg font-semibold mb-3 text-primary">Our AI Consulting Services Include:</h3>
              <ul className="space-y-3">
                {consultingServices.map((service, index) => (
                  <li key={index} className="flex items-start gap-3">
                    <Check className="h-5 w-5 text-green-500 mt-1 flex-shrink-0" aria-hidden="true" />
                    <span className="text-muted-foreground">{service}</span>
                  </li>
                ))}
              </ul>
              <Button asChild className="mt-6 w-full">
<<<<<<< HEAD
                <Link href="/contact" title="Request custom AI consulting quote for your business automation needs">Request a Custom AI Quote</Link>
=======
                <Link href="/contact">Request Your Custom AI Consulting Quote</Link>
>>>>>>> 44ebe69d
              </Button>
            </CardContent>
          </Card>
          <Card className="neu-card transition-all">
            <CardHeader className="text-center">
              <div className="mx-auto w-fit p-3 bg-primary/10 rounded-md mb-2">
                <Cpu className="h-8 w-8 text-primary" aria-hidden="true" />
              </div>
<<<<<<< HEAD
              <CardTitle className="text-2xl">
                <h2>AI Workshops & Team Training</h2>
              </CardTitle>
              <CardDescription>Teach your team how to use <strong>AI tools</strong> properly—and build real <strong>automation solutions</strong> with hands-on training.</CardDescription>
=======
              <CardTitle className="text-2xl">AI Workshops & Team Training Programs</CardTitle>
              <CardDescription>Teach your team how to use AI tools properly and build real AI automation solutions.</CardDescription>
>>>>>>> 44ebe69d
            </CardHeader>
            <CardContent>
              <h3 className="text-lg font-semibold mb-4 text-primary">Training Levels Available:</h3>
              <div className="space-y-4">
                {workshopLevels.map(({ level, audience }) => (
                  <div key={level}>
                    <h4 className="font-semibold text-base">{level}</h4>
                    <p className="text-sm text-muted-foreground">{audience}</p>
                  </div>
                ))}
              </div>
              <Button asChild variant="outline" className="mt-6 w-full bg-transparent">
<<<<<<< HEAD
                <Link href="/workshop" title="Join free AI workshop preview for business teams">Join Free AI Workshop Preview</Link>
=======
                <Link href="/workshop">Join Free AI Training Preview</Link>
>>>>>>> 44ebe69d
              </Button>
            </CardContent>
          </Card>
        </div>
      </PageShell>

      <PageShell className="bg-secondary">
        <div className="text-center">
          <h2 className="text-3xl font-bold tracking-tight text-primary sm:text-4xl">Ready to Transform Your Business with AI?</h2>
          <p className="mt-4 max-w-2xl mx-auto text-lg text-muted-foreground">
            Get started with proven <strong>AI automation solutions</strong> that deliver measurable results. From <strong>custom chatbots</strong> to <strong>workflow optimization</strong>, we'll help you implement AI that actually works.
          </p>
          <div className="mt-8 flex items-center justify-center gap-x-6">
            <Button asChild size="lg">
              <Link href="/contact" title="Schedule AI consultation to discuss your business automation requirements">Schedule Your AI Consultation</Link>
            </Button>
            <Button asChild variant="outline" size="lg">
              <Link href="/about" title="Learn more about AI consultant Farzad Bayat's experience and expertise">Learn About Our Expertise</Link>
            </Button>
          </div>
        </div>
      </PageShell>
    </>
  )
}<|MERGE_RESOLUTION|>--- conflicted
+++ resolved
@@ -4,20 +4,6 @@
 import { Check, Zap, Cpu } from "lucide-react"
 import { Card, CardContent, CardDescription, CardHeader, CardTitle } from "@/components/ui/card"
 import { AnimatedGridPattern } from "@/components/ui/animated-grid-pattern"
-import type { Metadata } from "next"
-
-export const metadata: Metadata = {
-  title: "AI Consulting Services - Custom Automation & Chatbot Development",
-  description: "Professional AI consulting services including custom chatbots, workflow automation, internal copilots, and AI implementation. Expert consultation with 10,000+ hours experience.",
-  openGraph: {
-    title: "AI Consulting Services - Custom Automation & Chatbot Development",
-    description: "Professional AI consulting services including custom chatbots, workflow automation, internal copilots, and AI implementation.",
-    url: "https://farzadbayat.com/consulting",
-  },
-  alternates: {
-    canonical: "https://farzadbayat.com/consulting",
-  },
-}
 
 export const metadata = {
   title: "AI Consulting Services & Automation Solutions | Farzad Bayat",
@@ -38,15 +24,9 @@
 ]
 
 const workshopLevels = [
-<<<<<<< HEAD
-  { level: "Basic Level", audience: "For non-tech teams (marketing, ops, HR)" },
-  { level: "Intermediate Level", audience: "For product, data, project leads" },
-  { level: "Advanced Level", audience: "For developers or technical leads" },
-=======
   { level: "Basic AI Training", audience: "For non-tech teams (marketing, ops, HR) - AI fundamentals" },
   { level: "Intermediate AI Implementation", audience: "For product, data, project leads - AI automation skills" },
   { level: "Advanced AI Development", audience: "For developers or technical leads - AI system design" },
->>>>>>> 44ebe69d
 ]
 
 export default function ConsultingPage() {
@@ -62,21 +42,12 @@
         />
         <div className="relative z-10">
           <PageHeader
-<<<<<<< HEAD
-            title="Professional AI Consulting Services That Deliver Results"
-            subtitle="Whether you need automation, a custom chatbot, or internal AI copilots, I help you build what actually works—no fluff, no theory, just proven AI solutions."
-          />
-          <div className="mt-10 flex items-center justify-center gap-x-6">
-            <Button asChild size="lg">
-              <Link href="/contact" title="Book free AI consulting consultation to discuss your automation needs">Book a Free AI Consultation</Link>
-=======
             title="Professional AI Consulting Services That Deliver Real Results"
             subtitle="Whether you need AI automation, custom chatbot development, or internal AI copilot implementation, I help you build AI solutions that actually work—no fluff, no theory."
           />
           <div className="mt-10 flex items-center justify-center gap-x-6">
             <Button asChild size="lg">
               <Link href="/contact">Book Your Free AI Consultation</Link>
->>>>>>> 44ebe69d
             </Button>
           </div>
         </div>
@@ -87,93 +58,51 @@
           <Card className="neu-card transition-all">
             <CardHeader className="text-center">
               <div className="mx-auto w-fit p-3 bg-primary/10 rounded-md mb-2">
-                <Zap className="h-8 w-8 text-primary" aria-hidden="true" />
+                <Zap className="h-8 w-8 text-primary" />
               </div>
-<<<<<<< HEAD
-              <CardTitle className="text-2xl">
-                <h2>AI Consulting & Custom Automation</h2>
-              </CardTitle>
-              <CardDescription>
-                Hands-on help for companies that want to use <strong>AI automation</strong> to cut costs, save time, and improve accuracy with <strong>custom AI solutions</strong>.
-=======
               <CardTitle className="text-2xl">AI Consulting & Automation Services</CardTitle>
               <CardDescription>
                 Hands-on AI consulting help for companies that want to use artificial intelligence to cut costs, save time, and improve accuracy through automation.
->>>>>>> 44ebe69d
               </CardDescription>
             </CardHeader>
             <CardContent>
-              <h3 className="text-lg font-semibold mb-3 text-primary">Our AI Consulting Services Include:</h3>
               <ul className="space-y-3">
                 {consultingServices.map((service, index) => (
                   <li key={index} className="flex items-start gap-3">
-                    <Check className="h-5 w-5 text-green-500 mt-1 flex-shrink-0" aria-hidden="true" />
+                    <Check className="h-5 w-5 text-green-500 mt-1 flex-shrink-0" />
                     <span className="text-muted-foreground">{service}</span>
                   </li>
                 ))}
               </ul>
               <Button asChild className="mt-6 w-full">
-<<<<<<< HEAD
-                <Link href="/contact" title="Request custom AI consulting quote for your business automation needs">Request a Custom AI Quote</Link>
-=======
                 <Link href="/contact">Request Your Custom AI Consulting Quote</Link>
->>>>>>> 44ebe69d
               </Button>
             </CardContent>
           </Card>
           <Card className="neu-card transition-all">
             <CardHeader className="text-center">
               <div className="mx-auto w-fit p-3 bg-primary/10 rounded-md mb-2">
-                <Cpu className="h-8 w-8 text-primary" aria-hidden="true" />
+                <Cpu className="h-8 w-8 text-primary" />
               </div>
-<<<<<<< HEAD
-              <CardTitle className="text-2xl">
-                <h2>AI Workshops & Team Training</h2>
-              </CardTitle>
-              <CardDescription>Teach your team how to use <strong>AI tools</strong> properly—and build real <strong>automation solutions</strong> with hands-on training.</CardDescription>
-=======
               <CardTitle className="text-2xl">AI Workshops & Team Training Programs</CardTitle>
               <CardDescription>Teach your team how to use AI tools properly and build real AI automation solutions.</CardDescription>
->>>>>>> 44ebe69d
             </CardHeader>
             <CardContent>
-              <h3 className="text-lg font-semibold mb-4 text-primary">Training Levels Available:</h3>
               <div className="space-y-4">
                 {workshopLevels.map(({ level, audience }) => (
                   <div key={level}>
-                    <h4 className="font-semibold text-base">{level}</h4>
+                    <h4 className="font-semibold">{level}</h4>
                     <p className="text-sm text-muted-foreground">{audience}</p>
                   </div>
                 ))}
               </div>
               <Button asChild variant="outline" className="mt-6 w-full bg-transparent">
-<<<<<<< HEAD
-                <Link href="/workshop" title="Join free AI workshop preview for business teams">Join Free AI Workshop Preview</Link>
-=======
                 <Link href="/workshop">Join Free AI Training Preview</Link>
->>>>>>> 44ebe69d
               </Button>
             </CardContent>
           </Card>
         </div>
       </PageShell>
-
-      <PageShell className="bg-secondary">
-        <div className="text-center">
-          <h2 className="text-3xl font-bold tracking-tight text-primary sm:text-4xl">Ready to Transform Your Business with AI?</h2>
-          <p className="mt-4 max-w-2xl mx-auto text-lg text-muted-foreground">
-            Get started with proven <strong>AI automation solutions</strong> that deliver measurable results. From <strong>custom chatbots</strong> to <strong>workflow optimization</strong>, we'll help you implement AI that actually works.
-          </p>
-          <div className="mt-8 flex items-center justify-center gap-x-6">
-            <Button asChild size="lg">
-              <Link href="/contact" title="Schedule AI consultation to discuss your business automation requirements">Schedule Your AI Consultation</Link>
-            </Button>
-            <Button asChild variant="outline" size="lg">
-              <Link href="/about" title="Learn more about AI consultant Farzad Bayat's experience and expertise">Learn About Our Expertise</Link>
-            </Button>
-          </div>
-        </div>
-      </PageShell>
     </>
   )
 }