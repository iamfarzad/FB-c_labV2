@tailwind base;
@tailwind components;
@tailwind utilities;

/* For reduced motion preferences */
@media (prefers-reduced-motion: reduce) {
  [class*="marquee"] {
    animation-play-state: paused !important;
  }
}

* {
  box-sizing: border-box;
  padding: 0;
  margin: 0;
}

html,
body {
  max-width: 100vw;
  overflow-x: hidden;
}

a {
  color: inherit;
  text-decoration: none;
}

/* Modern Minimalist Design System + Shadcn/UI Variables */
:root {
  /* Custom Design System */
  --color-orange-accent: #ff5b04;
  --color-gunmetal: #1a1a1a;
  --color-light-silver: #f5f5f5;
  --color-gunmetal-light-alpha: rgba(26, 26, 26, 0.95);
  --color-light-silver-dark-alpha: rgba(245, 245, 245, 0.95);
  --color-gunmetal-lighter: #2a2a2a;
  --color-light-silver-darker: #e0e0e0;
  --color-orange-accent-hover: #e65200;
  --color-orange-accent-light: #ff8f6a;
  --color-text-on-orange: #1a1a1a;
  --shadow-minimal: 0 2px 8px rgba(0, 0, 0, 0.1);
  --shadow-elevated: 0 4px 16px rgba(0, 0, 0, 0.15);
  --gradient-orange: linear-gradient(135deg, #ff5b04 0%, #ff8f6a 100%);
  --border-radius-minimal: 4px;
  --border-radius-medium: 8px;
<<<<<<< HEAD

  /* Text Colors */
  --text-primary: #1a1a1a;
  --text-secondary: #4a4a4a;

=======
  
>>>>>>> 180d0a27
  /* Glassmorphism */
  --glass-bg: rgba(255, 255, 255, 0.1);
  --glass-border: rgba(255, 255, 255, 0.2);
  --glass-shadow: 0 4px 30px rgba(0, 0, 0, 0.1);
  --glass-backdrop: blur(10px);

  /* Shadcn/UI Design Tokens - Light Mode */
  --background: 0 0% 100%;
  --foreground: 0 0% 3.9%;
  --card: 0 0% 100%;
  --card-foreground: 0 0% 3.9%;
  --popover: 0 0% 100%;
  --popover-foreground: 0 0% 3.9%;
  --primary: 0 0% 9%;
  --primary-foreground: 0 0% 98%;
  --secondary: 0 0% 96.1%;
  --secondary-foreground: 0 0% 9%;
  --muted: 0 0% 96.1%;
  --muted-foreground: 0 0% 45.1%;
  --accent: 0 0% 96.1%;
  --accent-foreground: 0 0% 9%;
  --destructive: 0 84.2% 60.2%;
  --destructive-foreground: 0 0% 98%;
  --border: 0 0% 89.8%;
  --input: 0 0% 89.8%;
  --ring: 0 0% 3.9%;
  --chart-1: 12 76% 61%;
  --chart-2: 173 58% 39%;
  --chart-3: 197 37% 24%;
  --chart-4: 43 74% 66%;
  --chart-5: 27 87% 67%;
  --radius: 4px;
  --sidebar-background: 0 0% 98%;
  --sidebar-foreground: 240 5.3% 26.1%;
  --sidebar-primary: 240 5.9% 10%;
  --sidebar-primary-foreground: 0 0% 98%;
  --sidebar-accent: 0 0% 96.1%;
  --sidebar-accent-foreground: 0 0% 9%;
  --sidebar-border: 0 0% 89.8%;
  --sidebar-ring: 0 0% 3.9%;

  /* Dark Mode Variables */
  --dark-text-primary: #f5f5f5;
  --dark-text-secondary: #b0b0b0;
  --sidebar-accent: 240 4.8% 95.9%;
  --sidebar-accent-foreground: 240 5.9% 10%;
  --sidebar-border: 220 13% 91%;
  --sidebar-ring: 217.2 91.2% 59.8%;

  /* Typography Variables */
  --font-tech: var(--font-rajdhani), sans-serif;
  --font-tech-mono: var(--font-space-mono), monospace;
  --letter-spacing-tech: 0.05em;
  --letter-spacing-tech-wide: 0.1em;
}

.dark {
  /* Custom Dark Mode */
  --bg-primary: var(--color-gunmetal);
  --bg-secondary: var(--color-gunmetal-lighter);
  /* --text-primary: var(--color-light-silver); -- Replaced by Shadcn/UI's --foreground in dark mode */
  /* --text-secondary: rgba(245, 245, 245, 0.7); -- Replaced by Shadcn/UI's --muted-foreground or similar */
  --glass-bg: rgba(26, 26, 26, 0.8);
  --glass-border: rgba(255, 255, 255, 0.1);
  --surface-primary: var(--color-gunmetal-lighter);
  --surface-secondary: rgba(42, 42, 42, 0.8);

  /* Shadcn/UI Dark Mode */
  --background: 0 0% 3.9%;
  --foreground: 0 0% 98%;
  --card: 0 0% 3.9%;
  --card-foreground: 0 0% 98%;
  --popover: 0 0% 3.9%;
  --popover-foreground: 0 0% 98%;
  --primary: 0 0% 98%;
  --primary-foreground: 0 0% 9%;
  --secondary: 0 0% 14.9%;
  --secondary-foreground: 0 0% 98%;
  --muted: 0 0% 14.9%;
  --muted-foreground: 0 0% 63.9%;
  --accent: 0 0% 14.9%;
  --accent-foreground: 0 0% 98%;
  --destructive: 0 62.8% 30.6%;
  --destructive-foreground: 0 0% 98%;
  --border: 0 0% 14.9%;
  --input: 0 0% 14.9%;
  --ring: 0 0% 83.1%;
  --chart-1: 220 70% 50%;
  --chart-2: 160 60% 45%;
  --chart-3: 30 80% 55%;
  --chart-4: 280 65% 60%;
  --chart-5: 340 75% 55%;
  --sidebar-background: 240 5.9% 10%;
  --sidebar-foreground: 240 4.8% 95.9%;
  --sidebar-primary: 224.3 76.3% 48%;
  --sidebar-primary-foreground: 0 0% 100%;
  --sidebar-accent: 240 3.7% 15.9%;
  --sidebar-accent-foreground: 240 4.8% 95.9%;
  --sidebar-border: 240 3.7% 15.9%;
  --sidebar-ring: 217.2 91.2% 59.8%;
}

.light {
  --bg-primary: var(--color-light-silver);
  --bg-secondary: #ffffff;
  /* --text-primary: var(--color-gunmetal); -- Replaced by Shadcn/UI's --foreground in light mode */
  /* --text-secondary: rgba(26, 26, 26, 0.7); -- Replaced by Shadcn/UI's --muted-foreground or similar */
  --glass-bg: rgba(255, 255, 255, 0.9);
  --glass-border: rgba(0, 0, 0, 0.1);
  --surface-primary: #ffffff;
  --surface-secondary: rgba(255, 255, 255, 0.9);
}

/* Simplified Glassmorphism - Reduced Effects */
.glassmorphism {
  background: var(--glass-bg);
  backdrop-filter: blur(8px);
  -webkit-backdrop-filter: blur(8px);
  border: 1px solid var(--glass-border);
  box-shadow: var(--shadow-minimal);
}

<<<<<<< HEAD
/* Chat Page Specific Styles */
.chat-container {
  @apply flex flex-col h-screen bg-background;
}

.chat-messages {
  @apply flex-1 overflow-y-auto p-4 space-y-4;
  scroll-behavior: smooth;
}

.chat-input-container {
  @apply border-t border-border bg-background p-4;
}

.chat-input-wrapper {
  @apply flex items-end gap-2 max-w-4xl mx-auto w-full;
}

.chat-message {
  @apply max-w-3xl mx-4 p-4 rounded-lg;
}

.chat-message.user {
  @apply bg-primary bg-opacity-10 ml-auto;
}

.chat-message.assistant {
  @apply bg-muted mr-auto;
}

/* Voice Modal */
.voice-modal {
  @apply fixed inset-0 bg-black/50 flex items-center justify-center z-50;
}

.voice-modal-content {
  @apply bg-background rounded-lg p-6 max-w-md w-full mx-4 shadow-xl;
}

/* Animations */
@keyframes pulse {
  0%, 100% { opacity: 1; }
  50% { opacity: 0.5; }
}

.animate-pulse {
  animation: pulse 2s cubic-bezier(0.4, 0, 0.6, 1) infinite;
}

/* Scrollbar Styling */
::-webkit-scrollbar {
  @apply w-2;
}

::-webkit-scrollbar-track {
  @apply bg-transparent;
}

::-webkit-scrollbar-thumb {
  @apply bg-muted-foreground/20 rounded-full;
}

::-webkit-scrollbar-thumb:hover {
  @apply bg-muted-foreground/30;
}

/* Responsive Adjustments */
@media (max-width: 768px) {
  .chat-message {
    @apply mx-2;
  }

  .chat-input-wrapper {
    @apply px-2;
  }
}

/* Geometric Button System - Sharp & Fast */
.btn-primary {
  background: var(--surface-primary);
  color: var(--color-orange-accent);
  border: 2px solid var(--color-orange-accent);
  padding: 12px 24px;
  font-family: var(--font-tech);
  font-weight: 600;
  font-size: 14px;
  text-transform: uppercase;
  letter-spacing: var(--letter-spacing-tech-wide);
  transition: all 0.2s ease;
  cursor: pointer;
  border-radius: 0px;
}

.btn-primary:hover {
  background: var(--color-orange-accent);
  color: var(--surface-primary);
  transform: translateY(-2px);
  box-shadow: 0 4px 8px rgba(255, 91, 4, 0.2);
}

.btn-primary:focus {
  outline: 2px solid var(--color-orange-accent);
  outline-offset: 2px;
}

.btn-secondary {
  background: transparent;
  color: var(--text-primary);
  border: 2px solid var(--glass-border);
  padding: 12px 24px;
  font-family: var(--font-tech);
  font-weight: 500;
  font-size: 14px;
  text-transform: uppercase;
  letter-spacing: var(--letter-spacing-tech);
  transition: all 0.2s ease;
  cursor: pointer;
  border-radius: 0px;
}

.btn-secondary:hover {
  background: var(--glass-bg);
  border-color: var(--color-orange-accent);
  color: var(--color-orange-accent);
  transform: translateY(-1px);
}

.btn-secondary:focus {
  outline: 2px solid var(--color-orange-accent);
  outline-offset: 2px;
}

/* Geometric Card System */
.card-minimal {
  background: var(--surface-primary);
  border: 2px solid var(--color-orange-accent);
  border-radius: 0px;
  padding: 20px;
  transition: all 0.2s ease;
}

.card-minimal:hover {
  transform: translateY(-3px);
  box-shadow: 0 6px 12px rgba(255, 91, 4, 0.15);
  border-color: var(--color-orange-accent-light);
}

.card-glass {
  background: var(--glass-bg);
  backdrop-filter: blur(8px);
  border: 1px solid var(--glass-border);
  border-radius: 0px;
  padding: 20px;
  transition: all 0.2s ease;
}

.card-glass:hover {
  border-color: var(--color-orange-accent);
  transform: translateY(-2px);
}

/* Technical Typography System */
.text-display {
  font-family: var(--font-tech);
  font-size: 2.5rem;
  font-weight: 700;
  line-height: 1.1;
  letter-spacing: var(--letter-spacing-tech-wide);
  color: var(--text-primary);
  text-transform: uppercase;
}

.text-heading {
  font-family: var(--font-tech);
  font-size: 1.5rem;
  font-weight: 600;
  line-height: 1.2;
  letter-spacing: var(--letter-spacing-tech);
  color: var(--text-primary);
}

.text-body {
  font-family: var(--font-tech);
  font-size: 1rem;
  font-weight: 400;
  line-height: 1.5;
  letter-spacing: var(--letter-spacing-tech);
  color: var(--text-secondary);
}

.text-caption {
  font-family: var(--font-tech-mono);
  font-size: 0.875rem;
  font-weight: 500;
  line-height: 1.4;
  color: var(--text-secondary);
  text-transform: uppercase;
  letter-spacing: var(--letter-spacing-tech-wide);
}

.text-mono {
  font-family: var(--font-tech-mono);
  letter-spacing: var(--letter-spacing-tech);
}

/* Grid System */
.grid-minimal {
  display: grid;
  gap: 16px;
  grid-template-columns: repeat(auto-fit, minmax(280px, 1fr));
}

.grid-dashboard {
  display: grid;
  gap: 20px;
  grid-template-columns: repeat(auto-fit, minmax(320px, 1fr));
}

/* Dot Pattern Background */
.dot-pattern {
  background-image: radial-gradient(circle at 2px 2px, rgba(255, 91, 4, 0.15) 1px, transparent 0);
  background-size: 40px 40px;
}

/* Minimal Animations */
.fade-in-minimal {
  animation: fadeInMinimal 0.3s ease-out;
}

@keyframes fadeInMinimal {
  from {
    opacity: 0;
    transform: translateY(8px);
  }
  to {
    opacity: 1;
    transform: translateY(0);
  }
}

.slide-up-minimal {
  animation: slideUpMinimal 0.4s cubic-bezier(0.4, 0, 0.2, 1);
}

@keyframes slideUpMinimal {
  from {
    opacity: 0;
    transform: translateY(20px);
  }
  to {
    opacity: 1;
    transform: translateY(0);
  }
}

/* Focus States */
.focus-minimal:focus {
  outline: 2px solid var(--color-orange-accent);
  outline-offset: 2px;
}

/* Scrollbar Styling */
.scrollbar-minimal::-webkit-scrollbar {
  width: 6px;
}

.scrollbar-minimal::-webkit-scrollbar-track {
  background: transparent;
}

.scrollbar-minimal::-webkit-scrollbar-thumb {
  background: var(--color-orange-accent);
  border-radius: 3px;
}

.scrollbar-minimal::-webkit-scrollbar-thumb:hover {
  background: var(--color-orange-accent-hover);
}

/* Status Indicators */
.status-active {
  position: relative;
}

.status-active::before {
  content: "";
  position: absolute;
  top: -2px;
  right: -2px;
  width: 8px;
  height: 8px;
  background: var(--color-orange-accent);
  border-radius: 50%;
  border: 2px solid var(--bg-primary);
}

/* Geometric Dividers */
.divider-minimal {
  height: 1px;
  background: linear-gradient(90deg, transparent, var(--glass-border), transparent);
  margin: 20px 0;
}

.divider-accent {
  height: 2px;
  background: var(--color-orange-accent);
  margin: 24px 0;
}

=======
>>>>>>> 180d0a27
/* Modern Chat Bubbles */
/* Our Process Section */
.process-section {
  position: relative;
  padding: 80px 0;
  background: linear-gradient(180deg, #0a0a0a 0%, #1a1a1a 100%);
  color: white;
  overflow: hidden;
}

.process-container {
  max-width: 1200px;
  margin: 0 auto;
  padding: 0 24px;
  position: relative;
  z-index: 1;
}

.process-header {
  text-align: center;
  margin-bottom: 60px;
}

.process-subtitle {
  display: inline-block;
  color: var(--color-orange-accent);
  font-size: 1rem;
  font-weight: 600;
  text-transform: uppercase;
  letter-spacing: 0.1em;
  margin-bottom: 12px;
}

.process-title {
  font-size: 2.5rem;
  font-weight: 700;
  margin-bottom: 16px;
  line-height: 1.2;
  background: linear-gradient(90deg, #ffffff 0%, #e0e0e0 100%);
  -webkit-background-clip: text;
  -webkit-text-fill-color: transparent;
  background-clip: text;
}

.process-description {
  max-width: 600px;
  margin: 0 auto;
  color: #b0b0b0;
  font-size: 1.1rem;
  line-height: 1.6;
}

.process-steps {
  position: relative;
  max-width: 800px;
  margin: 0 auto;
  padding: 40px 0;
}

.process-line {
  position: absolute;
  left: 24px;
  top: 0;
  bottom: 0;
  width: 2px;
  background: linear-gradient(180deg, var(--color-orange-accent) 0%, rgba(255, 91, 4, 0.2) 100%);
  z-index: 0;
}

.process-step {
  position: relative;
  margin-bottom: 60px;
  padding-left: 80px;
  z-index: 1;
}

.process-step:last-child {
  margin-bottom: 0;
}

.process-step-icon {
  position: absolute;
  left: 0;
  top: 0;
  width: 50px;
  height: 50px;
  border-radius: 50%;
  background: var(--color-orange-accent);
  display: flex;
  align-items: center;
  justify-content: center;
  color: white;
  font-size: 1.5rem;
  box-shadow: 0 4px 20px rgba(255, 91, 4, 0.3);
  border: 2px solid rgba(255, 255, 255, 0.1);
}

.process-step-content {
  background: rgba(30, 30, 30, 0.8);
  border: 1px solid rgba(255, 255, 255, 0.05);
  border-radius: 12px;
  padding: 30px;
  backdrop-filter: blur(10px);
  transition: all 0.3s ease;
  box-shadow: 0 8px 32px rgba(0, 0, 0, 0.2);
}

.process-step-content:hover {
  transform: translateY(-5px);
  box-shadow: 0 12px 40px rgba(0, 0, 0, 0.3);
  border-color: rgba(255, 91, 4, 0.3);
}

.process-step-title {
  font-size: 1.5rem;
  font-weight: 700;
  margin-bottom: 16px;
  color: white;
}

.process-step-description {
  color: #b0b0b0;
  margin-bottom: 20px;
  line-height: 1.6;
}

.process-benefits {
  margin-top: 20px;
  padding-top: 20px;
  border-top: 1px solid rgba(255, 255, 255, 0.05);
}

.process-benefits-title {
  font-size: 0.9rem;
  text-transform: uppercase;
  letter-spacing: 0.05em;
  color: var(--color-orange-accent);
  margin-bottom: 12px;
  display: flex;
  align-items: center;
  gap: 8px;
}

.process-benefits-list {
  display: grid;
  grid-template-columns: repeat(auto-fill, minmax(200px, 1fr));
  gap: 12px;
}

.process-benefit {
  display: flex;
  align-items: center;
  gap: 8px;
  color: #e0e0e0;
  font-size: 0.95rem;
}

.process-benefit svg {
  color: #4ade80;
  flex-shrink: 0;
}

/* Responsive Styles */
@media (max-width: 768px) {
  .process-section {
    padding: 60px 0;
  }

  .process-title {
    font-size: 2rem;
  }

  .process-step {
    padding-left: 60px;
  }

  .process-step-content {
    padding: 24px;
  }

  .process-benefits-list {
    grid-template-columns: 1fr;
  }
}

@media (max-width: 480px) {
  .process-step {
    padding-left: 50px;
  }

  .process-step-icon {
    width: 40px;
    height: 40px;
    font-size: 1.2rem;
  }

  .process-step-title {
    font-size: 1.3rem;
  }
}

/* Input System */
/* Glassmorphism Effect */
.glassmorphism {
  background: rgba(255, 255, 255, 0.1);
  backdrop-filter: blur(10px);
  -webkit-backdrop-filter: blur(10px);
  border: 1px solid rgba(255, 255, 255, 0.2);
  box-shadow: 0 4px 30px rgba(0, 0, 0, 0.1);
  border-radius: 16px;
}

/* Responsive Design */
@media (max-width: 768px) {
  .chat-bubble-minimal {
    max-width: 85%;
  }
}

@media (max-width: 480px) {
}

/* Base Typography & Layout */
@layer base {
  * {
    @apply border-border;
  }
  
  body {
    @apply bg-background text-foreground;
    font-family: var(--font-tech);
    font-feature-settings: "rlig" 1, "calt" 1;
    letter-spacing: var(--letter-spacing-tech);
  }

  h1, h2, h3, h4, h5, h6 {
    font-family: var(--font-tech);
    font-weight: 600;
    letter-spacing: var(--letter-spacing-tech-wide);
  }

  h1 {
    /* Replicates .text-display properties:
      font-family: var(--font-tech); -> already in h1,h2,h3...
      font-size: 2.5rem;
      font-weight: 700; -> already in h1,h2,h3... (600, but 700 for display)
      line-height: 1.1;
      letter-spacing: var(--letter-spacing-tech-wide); -> already in h1,h2,h3...
      color: var(--text-primary); -> comes from body via text-foreground
      text-transform: uppercase;
    */
    font-size: 2.5rem;
    font-weight: 700; /* Overriding the 600 from h1,h2,h3... */
    line-height: 1.1;
    text-transform: uppercase;
  }

  h2, h3 {
    /* Replicates .text-heading properties:
      font-family: var(--font-tech); -> already in h1,h2,h3...
      font-size: 1.5rem;
      font-weight: 600; -> already in h1,h2,h3...
      line-height: 1.2;
      letter-spacing: var(--letter-spacing-tech); -> covered by letter-spacing-tech-wide from h1,h2,h3...
      color: var(--text-primary); -> comes from body via text-foreground
    */
    font-size: 1.5rem;
    line-height: 1.2;
    /* letter-spacing is var(--letter-spacing-tech-wide) from the generic h1-h6 rule,
       .text-heading used var(--letter-spacing-tech). Assuming -wide is preferred or will be adjusted per component basis.
    */
  }

  .font-tech {
    font-family: var(--font-tech);
  }

  .font-tech-mono {
    font-family: var(--font-tech-mono);
  }

  .tracking-tech {
    letter-spacing: var(--letter-spacing-tech);
  }

  .tracking-tech-wide {
    letter-spacing: var(--letter-spacing-tech-wide);
  }
}

@layer utilities {
  .text-balance {
    text-wrap: balance;
  }
}

/* Custom Scrollbar - Geometric */
::-webkit-scrollbar {
  width: 6px;
  height: 6px;
}

::-webkit-scrollbar-track {
  @apply bg-transparent;
}

::-webkit-scrollbar-thumb {
  background: var(--color-orange-accent);
  border-radius: 0px;
}

::-webkit-scrollbar-thumb:hover {
  background: var(--color-orange-accent-hover);
}<|MERGE_RESOLUTION|>--- conflicted
+++ resolved
@@ -44,22 +44,18 @@
   --gradient-orange: linear-gradient(135deg, #ff5b04 0%, #ff8f6a 100%);
   --border-radius-minimal: 4px;
   --border-radius-medium: 8px;
-<<<<<<< HEAD
-
-  /* Text Colors */
-  --text-primary: #1a1a1a;
-  --text-secondary: #4a4a4a;
-
-=======
-  
->>>>>>> 180d0a27
+  
   /* Glassmorphism */
   --glass-bg: rgba(255, 255, 255, 0.1);
   --glass-border: rgba(255, 255, 255, 0.2);
   --glass-shadow: 0 4px 30px rgba(0, 0, 0, 0.1);
   --glass-backdrop: blur(10px);
-
-  /* Shadcn/UI Design Tokens - Light Mode */
+  
+  /* Dark Mode Variables */
+  --dark-text-primary: #f5f5f5;
+  --dark-text-secondary: #b0b0b0;
+
+  /* Shadcn/UI Design Tokens */
   --background: 0 0% 100%;
   --foreground: 0 0% 3.9%;
   --card: 0 0% 100%;
@@ -89,14 +85,6 @@
   --sidebar-foreground: 240 5.3% 26.1%;
   --sidebar-primary: 240 5.9% 10%;
   --sidebar-primary-foreground: 0 0% 98%;
-  --sidebar-accent: 0 0% 96.1%;
-  --sidebar-accent-foreground: 0 0% 9%;
-  --sidebar-border: 0 0% 89.8%;
-  --sidebar-ring: 0 0% 3.9%;
-
-  /* Dark Mode Variables */
-  --dark-text-primary: #f5f5f5;
-  --dark-text-secondary: #b0b0b0;
   --sidebar-accent: 240 4.8% 95.9%;
   --sidebar-accent-foreground: 240 5.9% 10%;
   --sidebar-border: 220 13% 91%;
@@ -175,318 +163,6 @@
   box-shadow: var(--shadow-minimal);
 }
 
-<<<<<<< HEAD
-/* Chat Page Specific Styles */
-.chat-container {
-  @apply flex flex-col h-screen bg-background;
-}
-
-.chat-messages {
-  @apply flex-1 overflow-y-auto p-4 space-y-4;
-  scroll-behavior: smooth;
-}
-
-.chat-input-container {
-  @apply border-t border-border bg-background p-4;
-}
-
-.chat-input-wrapper {
-  @apply flex items-end gap-2 max-w-4xl mx-auto w-full;
-}
-
-.chat-message {
-  @apply max-w-3xl mx-4 p-4 rounded-lg;
-}
-
-.chat-message.user {
-  @apply bg-primary bg-opacity-10 ml-auto;
-}
-
-.chat-message.assistant {
-  @apply bg-muted mr-auto;
-}
-
-/* Voice Modal */
-.voice-modal {
-  @apply fixed inset-0 bg-black/50 flex items-center justify-center z-50;
-}
-
-.voice-modal-content {
-  @apply bg-background rounded-lg p-6 max-w-md w-full mx-4 shadow-xl;
-}
-
-/* Animations */
-@keyframes pulse {
-  0%, 100% { opacity: 1; }
-  50% { opacity: 0.5; }
-}
-
-.animate-pulse {
-  animation: pulse 2s cubic-bezier(0.4, 0, 0.6, 1) infinite;
-}
-
-/* Scrollbar Styling */
-::-webkit-scrollbar {
-  @apply w-2;
-}
-
-::-webkit-scrollbar-track {
-  @apply bg-transparent;
-}
-
-::-webkit-scrollbar-thumb {
-  @apply bg-muted-foreground/20 rounded-full;
-}
-
-::-webkit-scrollbar-thumb:hover {
-  @apply bg-muted-foreground/30;
-}
-
-/* Responsive Adjustments */
-@media (max-width: 768px) {
-  .chat-message {
-    @apply mx-2;
-  }
-
-  .chat-input-wrapper {
-    @apply px-2;
-  }
-}
-
-/* Geometric Button System - Sharp & Fast */
-.btn-primary {
-  background: var(--surface-primary);
-  color: var(--color-orange-accent);
-  border: 2px solid var(--color-orange-accent);
-  padding: 12px 24px;
-  font-family: var(--font-tech);
-  font-weight: 600;
-  font-size: 14px;
-  text-transform: uppercase;
-  letter-spacing: var(--letter-spacing-tech-wide);
-  transition: all 0.2s ease;
-  cursor: pointer;
-  border-radius: 0px;
-}
-
-.btn-primary:hover {
-  background: var(--color-orange-accent);
-  color: var(--surface-primary);
-  transform: translateY(-2px);
-  box-shadow: 0 4px 8px rgba(255, 91, 4, 0.2);
-}
-
-.btn-primary:focus {
-  outline: 2px solid var(--color-orange-accent);
-  outline-offset: 2px;
-}
-
-.btn-secondary {
-  background: transparent;
-  color: var(--text-primary);
-  border: 2px solid var(--glass-border);
-  padding: 12px 24px;
-  font-family: var(--font-tech);
-  font-weight: 500;
-  font-size: 14px;
-  text-transform: uppercase;
-  letter-spacing: var(--letter-spacing-tech);
-  transition: all 0.2s ease;
-  cursor: pointer;
-  border-radius: 0px;
-}
-
-.btn-secondary:hover {
-  background: var(--glass-bg);
-  border-color: var(--color-orange-accent);
-  color: var(--color-orange-accent);
-  transform: translateY(-1px);
-}
-
-.btn-secondary:focus {
-  outline: 2px solid var(--color-orange-accent);
-  outline-offset: 2px;
-}
-
-/* Geometric Card System */
-.card-minimal {
-  background: var(--surface-primary);
-  border: 2px solid var(--color-orange-accent);
-  border-radius: 0px;
-  padding: 20px;
-  transition: all 0.2s ease;
-}
-
-.card-minimal:hover {
-  transform: translateY(-3px);
-  box-shadow: 0 6px 12px rgba(255, 91, 4, 0.15);
-  border-color: var(--color-orange-accent-light);
-}
-
-.card-glass {
-  background: var(--glass-bg);
-  backdrop-filter: blur(8px);
-  border: 1px solid var(--glass-border);
-  border-radius: 0px;
-  padding: 20px;
-  transition: all 0.2s ease;
-}
-
-.card-glass:hover {
-  border-color: var(--color-orange-accent);
-  transform: translateY(-2px);
-}
-
-/* Technical Typography System */
-.text-display {
-  font-family: var(--font-tech);
-  font-size: 2.5rem;
-  font-weight: 700;
-  line-height: 1.1;
-  letter-spacing: var(--letter-spacing-tech-wide);
-  color: var(--text-primary);
-  text-transform: uppercase;
-}
-
-.text-heading {
-  font-family: var(--font-tech);
-  font-size: 1.5rem;
-  font-weight: 600;
-  line-height: 1.2;
-  letter-spacing: var(--letter-spacing-tech);
-  color: var(--text-primary);
-}
-
-.text-body {
-  font-family: var(--font-tech);
-  font-size: 1rem;
-  font-weight: 400;
-  line-height: 1.5;
-  letter-spacing: var(--letter-spacing-tech);
-  color: var(--text-secondary);
-}
-
-.text-caption {
-  font-family: var(--font-tech-mono);
-  font-size: 0.875rem;
-  font-weight: 500;
-  line-height: 1.4;
-  color: var(--text-secondary);
-  text-transform: uppercase;
-  letter-spacing: var(--letter-spacing-tech-wide);
-}
-
-.text-mono {
-  font-family: var(--font-tech-mono);
-  letter-spacing: var(--letter-spacing-tech);
-}
-
-/* Grid System */
-.grid-minimal {
-  display: grid;
-  gap: 16px;
-  grid-template-columns: repeat(auto-fit, minmax(280px, 1fr));
-}
-
-.grid-dashboard {
-  display: grid;
-  gap: 20px;
-  grid-template-columns: repeat(auto-fit, minmax(320px, 1fr));
-}
-
-/* Dot Pattern Background */
-.dot-pattern {
-  background-image: radial-gradient(circle at 2px 2px, rgba(255, 91, 4, 0.15) 1px, transparent 0);
-  background-size: 40px 40px;
-}
-
-/* Minimal Animations */
-.fade-in-minimal {
-  animation: fadeInMinimal 0.3s ease-out;
-}
-
-@keyframes fadeInMinimal {
-  from {
-    opacity: 0;
-    transform: translateY(8px);
-  }
-  to {
-    opacity: 1;
-    transform: translateY(0);
-  }
-}
-
-.slide-up-minimal {
-  animation: slideUpMinimal 0.4s cubic-bezier(0.4, 0, 0.2, 1);
-}
-
-@keyframes slideUpMinimal {
-  from {
-    opacity: 0;
-    transform: translateY(20px);
-  }
-  to {
-    opacity: 1;
-    transform: translateY(0);
-  }
-}
-
-/* Focus States */
-.focus-minimal:focus {
-  outline: 2px solid var(--color-orange-accent);
-  outline-offset: 2px;
-}
-
-/* Scrollbar Styling */
-.scrollbar-minimal::-webkit-scrollbar {
-  width: 6px;
-}
-
-.scrollbar-minimal::-webkit-scrollbar-track {
-  background: transparent;
-}
-
-.scrollbar-minimal::-webkit-scrollbar-thumb {
-  background: var(--color-orange-accent);
-  border-radius: 3px;
-}
-
-.scrollbar-minimal::-webkit-scrollbar-thumb:hover {
-  background: var(--color-orange-accent-hover);
-}
-
-/* Status Indicators */
-.status-active {
-  position: relative;
-}
-
-.status-active::before {
-  content: "";
-  position: absolute;
-  top: -2px;
-  right: -2px;
-  width: 8px;
-  height: 8px;
-  background: var(--color-orange-accent);
-  border-radius: 50%;
-  border: 2px solid var(--bg-primary);
-}
-
-/* Geometric Dividers */
-.divider-minimal {
-  height: 1px;
-  background: linear-gradient(90deg, transparent, var(--glass-border), transparent);
-  margin: 20px 0;
-}
-
-.divider-accent {
-  height: 2px;
-  background: var(--color-orange-accent);
-  margin: 24px 0;
-}
-
-=======
->>>>>>> 180d0a27
 /* Modern Chat Bubbles */
 /* Our Process Section */
 .process-section {
@@ -654,19 +330,19 @@
   .process-section {
     padding: 60px 0;
   }
-
+  
   .process-title {
     font-size: 2rem;
   }
-
+  
   .process-step {
     padding-left: 60px;
   }
-
+  
   .process-step-content {
     padding: 24px;
   }
-
+  
   .process-benefits-list {
     grid-template-columns: 1fr;
   }
@@ -676,13 +352,13 @@
   .process-step {
     padding-left: 50px;
   }
-
+  
   .process-step-icon {
     width: 40px;
     height: 40px;
     font-size: 1.2rem;
   }
-
+  
   .process-step-title {
     font-size: 1.3rem;
   }
