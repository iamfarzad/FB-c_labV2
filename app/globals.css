@tailwind base;
@tailwind components;
@tailwind utilities;

@keyframes marquee-var {
  from {
    transform: translateX(0%);
  }
  to {
    transform: translateX(-50%);
  }
}

/* For reduced motion preferences */
@media (prefers-reduced-motion: reduce) {
  [class*="marquee"] {
    animation-play-state: paused !important;
  }
}

* {
  box-sizing: border-box;
  padding: 0;
  margin: 0;
}

html,
body {
  max-width: 100vw;
  overflow-x: hidden;
}

a {
  color: inherit;
  text-decoration: none;
}

/* Modern Minimalist Design System + Shadcn/UI Variables */
:root {
  /* Custom Design System */
  --color-orange-accent: #ff5b04;
  --color-gunmetal: #1a1a1a;
  --color-light-silver: #f5f5f5;
  --color-gunmetal-light-alpha: rgba(26, 26, 26, 0.95);
  --color-light-silver-dark-alpha: rgba(245, 245, 245, 0.95);
  --color-gunmetal-lighter: #2a2a2a;
  --color-light-silver-darker: #e0e0e0;
  --color-orange-accent-hover: #e65200;
  --color-orange-accent-light: #ff8f6a;
  --color-text-on-orange: #1a1a1a;
  --shadow-minimal: 0 2px 8px rgba(0, 0, 0, 0.1);
  --shadow-elevated: 0 4px 16px rgba(0, 0, 0, 0.15);
  --gradient-orange: linear-gradient(135deg, #ff5b04 0%, #ff8f6a 100%);
  --border-radius-minimal: 4px;
  --border-radius-medium: 8px;
<<<<<<< HEAD
  
  /* Text Colors */
  --text-primary: #1a1a1a;
  --text-secondary: #4a4a4a;
  
=======

  /* Text Colors */
  --text-primary: #1a1a1a;
  --text-secondary: #4a4a4a;

>>>>>>> fa313269
  /* Glassmorphism */
  --glass-bg: rgba(255, 255, 255, 0.1);
  --glass-border: rgba(255, 255, 255, 0.2);
  --glass-shadow: 0 4px 30px rgba(0, 0, 0, 0.1);
  --glass-backdrop: blur(10px);
<<<<<<< HEAD
  
=======

>>>>>>> fa313269
  /* Shadcn/UI Design Tokens - Light Mode */
  --background: 0 0% 100%;
  --foreground: 0 0% 3.9%;
  --card: 0 0% 100%;
  --card-foreground: 0 0% 3.9%;
  --popover: 0 0% 100%;
  --popover-foreground: 0 0% 3.9%;
  --primary: 0 0% 9%;
  --primary-foreground: 0 0% 98%;
  --secondary: 0 0% 96.1%;
  --secondary-foreground: 0 0% 9%;
  --muted: 0 0% 96.1%;
  --muted-foreground: 0 0% 45.1%;
  --accent: 0 0% 96.1%;
  --accent-foreground: 0 0% 9%;
  --destructive: 0 84.2% 60.2%;
  --destructive-foreground: 0 0% 98%;
  --border: 0 0% 89.8%;
  --input: 0 0% 89.8%;
  --ring: 0 0% 3.9%;
  --chart-1: 12 76% 61%;
  --chart-2: 173 58% 39%;
  --chart-3: 197 37% 24%;
  --chart-4: 43 74% 66%;
  --chart-5: 27 87% 67%;
  --radius: 4px;
  --sidebar-background: 0 0% 98%;
  --sidebar-foreground: 240 5.3% 26.1%;
  --sidebar-primary: 240 5.9% 10%;
  --sidebar-primary-foreground: 0 0% 98%;
  --sidebar-accent: 0 0% 96.1%;
  --sidebar-accent-foreground: 0 0% 9%;
  --sidebar-border: 0 0% 89.8%;
  --sidebar-ring: 0 0% 3.9%;
<<<<<<< HEAD
  
=======

>>>>>>> fa313269
  /* Dark Mode Variables */
  --dark-text-primary: #f5f5f5;
  --dark-text-secondary: #b0b0b0;
  --sidebar-accent: 240 4.8% 95.9%;
  --sidebar-accent-foreground: 240 5.9% 10%;
  --sidebar-border: 220 13% 91%;
  --sidebar-ring: 217.2 91.2% 59.8%;

  /* Typography Variables */
  --font-tech: var(--font-rajdhani), sans-serif;
  --font-tech-mono: var(--font-space-mono), monospace;
  --letter-spacing-tech: 0.05em;
  --letter-spacing-tech-wide: 0.1em;
}

.dark {
  /* Custom Dark Mode */
  --bg-primary: var(--color-gunmetal);
  --bg-secondary: var(--color-gunmetal-lighter);
  --text-primary: var(--color-light-silver);
  --text-secondary: rgba(245, 245, 245, 0.7);
  --glass-bg: rgba(26, 26, 26, 0.8);
  --glass-border: rgba(255, 255, 255, 0.1);
  --surface-primary: var(--color-gunmetal-lighter);
  --surface-secondary: rgba(42, 42, 42, 0.8);

  /* Shadcn/UI Dark Mode */
  --background: 0 0% 3.9%;
  --foreground: 0 0% 98%;
  --card: 0 0% 3.9%;
  --card-foreground: 0 0% 98%;
  --popover: 0 0% 3.9%;
  --popover-foreground: 0 0% 98%;
  --primary: 0 0% 98%;
  --primary-foreground: 0 0% 9%;
  --secondary: 0 0% 14.9%;
  --secondary-foreground: 0 0% 98%;
  --muted: 0 0% 14.9%;
  --muted-foreground: 0 0% 63.9%;
  --accent: 0 0% 14.9%;
  --accent-foreground: 0 0% 98%;
  --destructive: 0 62.8% 30.6%;
  --destructive-foreground: 0 0% 98%;
  --border: 0 0% 14.9%;
  --input: 0 0% 14.9%;
  --ring: 0 0% 83.1%;
  --chart-1: 220 70% 50%;
  --chart-2: 160 60% 45%;
  --chart-3: 30 80% 55%;
  --chart-4: 280 65% 60%;
  --chart-5: 340 75% 55%;
  --sidebar-background: 240 5.9% 10%;
  --sidebar-foreground: 240 4.8% 95.9%;
  --sidebar-primary: 224.3 76.3% 48%;
  --sidebar-primary-foreground: 0 0% 100%;
  --sidebar-accent: 240 3.7% 15.9%;
  --sidebar-accent-foreground: 240 4.8% 95.9%;
  --sidebar-border: 240 3.7% 15.9%;
  --sidebar-ring: 217.2 91.2% 59.8%;
}

.light {
  --bg-primary: var(--color-light-silver);
  --bg-secondary: #ffffff;
  --text-primary: var(--color-gunmetal);
  --text-secondary: rgba(26, 26, 26, 0.7);
  --glass-bg: rgba(255, 255, 255, 0.9);
  --glass-border: rgba(0, 0, 0, 0.1);
  --surface-primary: #ffffff;
  --surface-secondary: rgba(255, 255, 255, 0.9);
}

/* Simplified Glassmorphism - Reduced Effects */
.glassmorphism {
  background: var(--glass-bg);
  backdrop-filter: blur(8px);
  -webkit-backdrop-filter: blur(8px);
  border: 1px solid var(--glass-border);
  box-shadow: var(--shadow-minimal);
}

/* Chat Page Specific Styles */
.chat-container {
  @apply flex flex-col h-screen bg-background;
}

.chat-messages {
  @apply flex-1 overflow-y-auto p-4 space-y-4;
  scroll-behavior: smooth;
}

.chat-input-container {
  @apply border-t border-border bg-background p-4;
}

.chat-input-wrapper {
  @apply flex items-end gap-2 max-w-4xl mx-auto w-full;
}

.chat-message {
  @apply max-w-3xl mx-4 p-4 rounded-lg;
}

.chat-message.user {
  @apply bg-primary bg-opacity-10 ml-auto;
}

.chat-message.assistant {
  @apply bg-muted mr-auto;
}

/* Voice Modal */
.voice-modal {
  @apply fixed inset-0 bg-black/50 flex items-center justify-center z-50;
}

.voice-modal-content {
  @apply bg-background rounded-lg p-6 max-w-md w-full mx-4 shadow-xl;
}

/* Animations */
@keyframes pulse {
  0%, 100% { opacity: 1; }
  50% { opacity: 0.5; }
}

.animate-pulse {
  animation: pulse 2s cubic-bezier(0.4, 0, 0.6, 1) infinite;
}

/* Scrollbar Styling */
::-webkit-scrollbar {
  @apply w-2;
}

::-webkit-scrollbar-track {
  @apply bg-transparent;
}

::-webkit-scrollbar-thumb {
  @apply bg-muted-foreground/20 rounded-full;
}

::-webkit-scrollbar-thumb:hover {
  @apply bg-muted-foreground/30;
}

/* Responsive Adjustments */
@media (max-width: 768px) {
  .chat-message {
    @apply mx-2;
  }
<<<<<<< HEAD
  
=======

>>>>>>> fa313269
  .chat-input-wrapper {
    @apply px-2;
  }
}

/* Geometric Button System - Sharp & Fast */
.btn-primary {
  background: var(--surface-primary);
  color: var(--color-orange-accent);
  border: 2px solid var(--color-orange-accent);
  padding: 12px 24px;
  font-family: var(--font-tech);
  font-weight: 600;
  font-size: 14px;
  text-transform: uppercase;
  letter-spacing: var(--letter-spacing-tech-wide);
  transition: all 0.2s ease;
  cursor: pointer;
  border-radius: 0px;
}

.btn-primary:hover {
  background: var(--color-orange-accent);
  color: var(--surface-primary);
  transform: translateY(-2px);
  box-shadow: 0 4px 8px rgba(255, 91, 4, 0.2);
}

.btn-primary:focus {
  outline: 2px solid var(--color-orange-accent);
  outline-offset: 2px;
}

.btn-secondary {
  background: transparent;
  color: var(--text-primary);
  border: 2px solid var(--glass-border);
  padding: 12px 24px;
  font-family: var(--font-tech);
  font-weight: 500;
  font-size: 14px;
  text-transform: uppercase;
  letter-spacing: var(--letter-spacing-tech);
  transition: all 0.2s ease;
  cursor: pointer;
  border-radius: 0px;
}

.btn-secondary:hover {
  background: var(--glass-bg);
  border-color: var(--color-orange-accent);
  color: var(--color-orange-accent);
  transform: translateY(-1px);
}

.btn-secondary:focus {
  outline: 2px solid var(--color-orange-accent);
  outline-offset: 2px;
}

/* Geometric Card System */
.card-minimal {
  background: var(--surface-primary);
  border: 2px solid var(--color-orange-accent);
  border-radius: 0px;
  padding: 20px;
  transition: all 0.2s ease;
}

.card-minimal:hover {
  transform: translateY(-3px);
  box-shadow: 0 6px 12px rgba(255, 91, 4, 0.15);
  border-color: var(--color-orange-accent-light);
}

.card-glass {
  background: var(--glass-bg);
  backdrop-filter: blur(8px);
  border: 1px solid var(--glass-border);
  border-radius: 0px;
  padding: 20px;
  transition: all 0.2s ease;
}

.card-glass:hover {
  border-color: var(--color-orange-accent);
  transform: translateY(-2px);
}

/* Technical Typography System */
.text-display {
  font-family: var(--font-tech);
  font-size: 2.5rem;
  font-weight: 700;
  line-height: 1.1;
  letter-spacing: var(--letter-spacing-tech-wide);
  color: var(--text-primary);
  text-transform: uppercase;
}

.text-heading {
  font-family: var(--font-tech);
  font-size: 1.5rem;
  font-weight: 600;
  line-height: 1.2;
  letter-spacing: var(--letter-spacing-tech);
  color: var(--text-primary);
}

.text-body {
  font-family: var(--font-tech);
  font-size: 1rem;
  font-weight: 400;
  line-height: 1.5;
  letter-spacing: var(--letter-spacing-tech);
  color: var(--text-secondary);
}

.text-caption {
  font-family: var(--font-tech-mono);
  font-size: 0.875rem;
  font-weight: 500;
  line-height: 1.4;
  color: var(--text-secondary);
  text-transform: uppercase;
  letter-spacing: var(--letter-spacing-tech-wide);
}

.text-mono {
  font-family: var(--font-tech-mono);
  letter-spacing: var(--letter-spacing-tech);
}

/* Grid System */
.grid-minimal {
  display: grid;
  gap: 16px;
  grid-template-columns: repeat(auto-fit, minmax(280px, 1fr));
}

.grid-dashboard {
  display: grid;
  gap: 20px;
  grid-template-columns: repeat(auto-fit, minmax(320px, 1fr));
}

/* Dot Pattern Background */
.dot-pattern {
  background-image: radial-gradient(circle at 2px 2px, rgba(255, 91, 4, 0.15) 1px, transparent 0);
  background-size: 40px 40px;
}

/* Minimal Animations */
.fade-in-minimal {
  animation: fadeInMinimal 0.3s ease-out;
}

@keyframes fadeInMinimal {
  from {
    opacity: 0;
    transform: translateY(8px);
  }
  to {
    opacity: 1;
    transform: translateY(0);
  }
}

.slide-up-minimal {
  animation: slideUpMinimal 0.4s cubic-bezier(0.4, 0, 0.2, 1);
}

@keyframes slideUpMinimal {
  from {
    opacity: 0;
    transform: translateY(20px);
  }
  to {
    opacity: 1;
    transform: translateY(0);
  }
}

/* Focus States */
.focus-minimal:focus {
  outline: 2px solid var(--color-orange-accent);
  outline-offset: 2px;
}

/* Scrollbar Styling */
.scrollbar-minimal::-webkit-scrollbar {
  width: 6px;
}

.scrollbar-minimal::-webkit-scrollbar-track {
  background: transparent;
}

.scrollbar-minimal::-webkit-scrollbar-thumb {
  background: var(--color-orange-accent);
  border-radius: 3px;
}

.scrollbar-minimal::-webkit-scrollbar-thumb:hover {
  background: var(--color-orange-accent-hover);
}

/* Status Indicators */
.status-active {
  position: relative;
}

.status-active::before {
  content: "";
  position: absolute;
  top: -2px;
  right: -2px;
  width: 8px;
  height: 8px;
  background: var(--color-orange-accent);
  border-radius: 50%;
  border: 2px solid var(--bg-primary);
}

/* Geometric Dividers */
.divider-minimal {
  height: 1px;
  background: linear-gradient(90deg, transparent, var(--glass-border), transparent);
  margin: 20px 0;
}

.divider-accent {
  height: 2px;
  background: var(--color-orange-accent);
  margin: 24px 0;
}

/* Modern Chat Bubbles */
/* Our Process Section */
.process-section {
  position: relative;
  padding: 80px 0;
  background: linear-gradient(180deg, #0a0a0a 0%, #1a1a1a 100%);
  color: white;
  overflow: hidden;
}

.process-container {
  max-width: 1200px;
  margin: 0 auto;
  padding: 0 24px;
  position: relative;
  z-index: 1;
}

.process-header {
  text-align: center;
  margin-bottom: 60px;
}

.process-subtitle {
  display: inline-block;
  color: var(--color-orange-accent);
  font-size: 1rem;
  font-weight: 600;
  text-transform: uppercase;
  letter-spacing: 0.1em;
  margin-bottom: 12px;
}

.process-title {
  font-size: 2.5rem;
  font-weight: 700;
  margin-bottom: 16px;
  line-height: 1.2;
  background: linear-gradient(90deg, #ffffff 0%, #e0e0e0 100%);
  -webkit-background-clip: text;
  -webkit-text-fill-color: transparent;
  background-clip: text;
}

.process-description {
  max-width: 600px;
  margin: 0 auto;
  color: #b0b0b0;
  font-size: 1.1rem;
  line-height: 1.6;
}

.process-steps {
  position: relative;
  max-width: 800px;
  margin: 0 auto;
  padding: 40px 0;
}

.process-line {
  position: absolute;
  left: 24px;
  top: 0;
  bottom: 0;
  width: 2px;
  background: linear-gradient(180deg, var(--color-orange-accent) 0%, rgba(255, 91, 4, 0.2) 100%);
  z-index: 0;
}

.process-step {
  position: relative;
  margin-bottom: 60px;
  padding-left: 80px;
  z-index: 1;
}

.process-step:last-child {
  margin-bottom: 0;
}

.process-step-icon {
  position: absolute;
  left: 0;
  top: 0;
  width: 50px;
  height: 50px;
  border-radius: 50%;
  background: var(--color-orange-accent);
  display: flex;
  align-items: center;
  justify-content: center;
  color: white;
  font-size: 1.5rem;
  box-shadow: 0 4px 20px rgba(255, 91, 4, 0.3);
  border: 2px solid rgba(255, 255, 255, 0.1);
}

.process-step-content {
  background: rgba(30, 30, 30, 0.8);
  border: 1px solid rgba(255, 255, 255, 0.05);
  border-radius: 12px;
  padding: 30px;
  backdrop-filter: blur(10px);
  transition: all 0.3s ease;
  box-shadow: 0 8px 32px rgba(0, 0, 0, 0.2);
}

.process-step-content:hover {
  transform: translateY(-5px);
  box-shadow: 0 12px 40px rgba(0, 0, 0, 0.3);
  border-color: rgba(255, 91, 4, 0.3);
}

.process-step-title {
  font-size: 1.5rem;
  font-weight: 700;
  margin-bottom: 16px;
  color: white;
}

.process-step-description {
  color: #b0b0b0;
  margin-bottom: 20px;
  line-height: 1.6;
}

.process-benefits {
  margin-top: 20px;
  padding-top: 20px;
  border-top: 1px solid rgba(255, 255, 255, 0.05);
}

.process-benefits-title {
  font-size: 0.9rem;
  text-transform: uppercase;
  letter-spacing: 0.05em;
  color: var(--color-orange-accent);
  margin-bottom: 12px;
  display: flex;
  align-items: center;
  gap: 8px;
}

.process-benefits-list {
  display: grid;
  grid-template-columns: repeat(auto-fill, minmax(200px, 1fr));
  gap: 12px;
}

.process-benefit {
  display: flex;
  align-items: center;
  gap: 8px;
  color: #e0e0e0;
  font-size: 0.95rem;
}

.process-benefit svg {
  color: #4ade80;
  flex-shrink: 0;
}

/* Responsive Styles */
@media (max-width: 768px) {
  .process-section {
    padding: 60px 0;
  }
<<<<<<< HEAD
  
  .process-title {
    font-size: 2rem;
  }
  
  .process-step {
    padding-left: 60px;
  }
  
  .process-step-content {
    padding: 24px;
  }
  
=======

  .process-title {
    font-size: 2rem;
  }

  .process-step {
    padding-left: 60px;
  }

  .process-step-content {
    padding: 24px;
  }

>>>>>>> fa313269
  .process-benefits-list {
    grid-template-columns: 1fr;
  }
}

@media (max-width: 480px) {
  .process-step {
    padding-left: 50px;
  }
<<<<<<< HEAD
  
=======

>>>>>>> fa313269
  .process-step-icon {
    width: 40px;
    height: 40px;
    font-size: 1.2rem;
  }
<<<<<<< HEAD
  
=======

>>>>>>> fa313269
  .process-step-title {
    font-size: 1.3rem;
  }
}

.chat-bubble-minimal {
  background: var(--surface-primary);
  border: 1px solid var(--color-orange-accent);
  border-radius: var(--border-radius-minimal);
  padding: 16px 20px;
  max-width: 70%;
  position: relative;
}

.chat-bubble-user {
  background: var(--color-orange-accent);
  color: var(--surface-primary);
  border: none;
  margin-left: auto;
}

.chat-bubble-assistant {
  background: var(--surface-primary);
  color: var(--color-orange-accent);
  border: 1px solid var(--color-orange-accent);
}

/* Input System */
/* Glassmorphism Effect */
.glassmorphism {
  background: rgba(255, 255, 255, 0.1);
  backdrop-filter: blur(10px);
  -webkit-backdrop-filter: blur(10px);
  border: 1px solid rgba(255, 255, 255, 0.2);
  box-shadow: 0 4px 30px rgba(0, 0, 0, 0.1);
  border-radius: 16px;
}

.input-minimal {
  background: var(--glass-bg);
  border: 1px solid var(--glass-border);
  border-radius: var(--border-radius-minimal);
  padding: 12px 16px;
  color: var(--text-primary);
  font-size: 14px;
  transition: all 0.2s cubic-bezier(0.4, 0, 0.2, 1);
}

.input-minimal:focus {
  outline: none;
  border-color: var(--color-orange-accent);
  box-shadow: 0 0 0 3px rgba(255, 91, 4, 0.1);
}

.input-minimal::placeholder {
  color: var(--text-secondary);
}

/* Loading States */
.loading-minimal {
  display: inline-block;
  width: 16px;
  height: 16px;
  border: 2px solid var(--glass-border);
  border-radius: 50%;
  border-top-color: var(--color-orange-accent);
  animation: spin 1s ease-in-out infinite;
}

@keyframes spin {
  to {
    transform: rotate(360deg);
  }
}

/* Utility Classes */
.text-orange {
  color: var(--color-orange-accent);
}
.bg-orange {
  background-color: var(--color-orange-accent);
}
.border-orange {
  border-color: var(--color-orange-accent);
}

.text-primary {
  color: var(--text-primary);
}
.text-secondary {
  color: var(--text-secondary);
}
.bg-primary {
  background-color: var(--bg-primary);
}
.bg-secondary {
  background-color: var(--bg-secondary);
}

.surface-primary {
  background-color: var(--surface-primary);
}
.surface-secondary {
  background-color: var(--surface-secondary);
}

/* Responsive Design */
@media (max-width: 768px) {
  .text-display {
    font-size: 2rem;
  }
  .text-heading {
    font-size: 1.25rem;
  }
  .grid-minimal {
    grid-template-columns: 1fr;
  }
  .grid-dashboard {
    grid-template-columns: 1fr;
  }
  .chat-bubble-minimal {
    max-width: 85%;
  }
}

@media (max-width: 480px) {
  .text-display {
    font-size: 1.75rem;
  }
  .btn-primary,
  .btn-secondary {
    padding: 10px 20px;
    font-size: 13px;
  }
  .card-minimal,
  .card-glass {
    padding: 16px;
  }
}

/* Base Typography & Layout */
@layer base {
  * {
    @apply border-border;
  }
  
  body {
    @apply bg-background text-foreground;
    font-family: var(--font-tech);
    font-feature-settings: "rlig" 1, "calt" 1;
    letter-spacing: var(--letter-spacing-tech);
  }

  h1, h2, h3, h4, h5, h6 {
    font-family: var(--font-tech);
    font-weight: 600;
    letter-spacing: var(--letter-spacing-tech-wide);
  }

  h1 {
    @apply text-display;
  }

  h2, h3 {
    @apply text-heading;
  }

  .font-tech {
    font-family: var(--font-tech);
  }

  .font-tech-mono {
    font-family: var(--font-tech-mono);
  }

  .tracking-tech {
    letter-spacing: var(--letter-spacing-tech);
  }

  .tracking-tech-wide {
    letter-spacing: var(--letter-spacing-tech-wide);
  }
}

@layer utilities {
  .text-balance {
    text-wrap: balance;
  }
}

/* Custom Scrollbar - Geometric */
::-webkit-scrollbar {
  width: 6px;
  height: 6px;
}

::-webkit-scrollbar-track {
  @apply bg-transparent;
}

::-webkit-scrollbar-thumb {
  background: var(--color-orange-accent);
  border-radius: 0px;
}

::-webkit-scrollbar-thumb:hover {
  background: var(--color-orange-accent-hover);
}<|MERGE_RESOLUTION|>--- conflicted
+++ resolved
@@ -53,29 +53,17 @@
   --gradient-orange: linear-gradient(135deg, #ff5b04 0%, #ff8f6a 100%);
   --border-radius-minimal: 4px;
   --border-radius-medium: 8px;
-<<<<<<< HEAD
-  
+
   /* Text Colors */
   --text-primary: #1a1a1a;
   --text-secondary: #4a4a4a;
-  
-=======
-
-  /* Text Colors */
-  --text-primary: #1a1a1a;
-  --text-secondary: #4a4a4a;
-
->>>>>>> fa313269
+
   /* Glassmorphism */
   --glass-bg: rgba(255, 255, 255, 0.1);
   --glass-border: rgba(255, 255, 255, 0.2);
   --glass-shadow: 0 4px 30px rgba(0, 0, 0, 0.1);
   --glass-backdrop: blur(10px);
-<<<<<<< HEAD
-  
-=======
-
->>>>>>> fa313269
+
   /* Shadcn/UI Design Tokens - Light Mode */
   --background: 0 0% 100%;
   --foreground: 0 0% 3.9%;
@@ -110,11 +98,7 @@
   --sidebar-accent-foreground: 0 0% 9%;
   --sidebar-border: 0 0% 89.8%;
   --sidebar-ring: 0 0% 3.9%;
-<<<<<<< HEAD
-  
-=======
-
->>>>>>> fa313269
+
   /* Dark Mode Variables */
   --dark-text-primary: #f5f5f5;
   --dark-text-secondary: #b0b0b0;
@@ -267,11 +251,7 @@
   .chat-message {
     @apply mx-2;
   }
-<<<<<<< HEAD
-  
-=======
-
->>>>>>> fa313269
+
   .chat-input-wrapper {
     @apply px-2;
   }
@@ -676,35 +656,19 @@
   .process-section {
     padding: 60px 0;
   }
-<<<<<<< HEAD
-  
+
   .process-title {
     font-size: 2rem;
   }
-  
+
   .process-step {
     padding-left: 60px;
   }
-  
+
   .process-step-content {
     padding: 24px;
   }
-  
-=======
-
-  .process-title {
-    font-size: 2rem;
-  }
-
-  .process-step {
-    padding-left: 60px;
-  }
-
-  .process-step-content {
-    padding: 24px;
-  }
-
->>>>>>> fa313269
+
   .process-benefits-list {
     grid-template-columns: 1fr;
   }
@@ -714,21 +678,13 @@
   .process-step {
     padding-left: 50px;
   }
-<<<<<<< HEAD
-  
-=======
-
->>>>>>> fa313269
+
   .process-step-icon {
     width: 40px;
     height: 40px;
     font-size: 1.2rem;
   }
-<<<<<<< HEAD
-  
-=======
-
->>>>>>> fa313269
+
   .process-step-title {
     font-size: 1.3rem;
   }
