import { constructPrompt, createStreamingResponse } from "@/lib/chat-utils";
import { generateContentWithGemini } from "@/lib/gemini-api";

// AI Showcase handler
async function handleAIShowcase(message: string, context: any) {
  try {
    const apiKey = process.env.GEMINI_API_KEY || process.env.VITE_GEMINI_API_KEY;
    if (!apiKey) {
      throw new Error('GEMINI_API_KEY not configured');
    }

    // Create AI showcase specific prompt
    let prompt = `You are F.B/c's AI assistant showcasing advanced AI capabilities.

Current conversation context:
- Stage: ${context.stage}
- Name: ${context.name || 'Not provided'}
- Email: ${context.email || 'Not provided'}
- Message count: ${context.messageCount}

User message: "${message}"

Respond naturally while demonstrating AI capabilities. Include relevant capabilities you're showcasing in your response.

Guidelines:
- Be conversational and personable
- Use their name when available
- Ask for email after getting their name
- Show business insights and intelligence
- Keep responses concise but informative
- Guide toward consultation booking after email is collected`;

    // Generate response with specific prompts based on stage
    if (context.stage === 'name_collection' && context.name) {
      prompt += `\n\nThe user just provided their name (${context.name}). Welcome them personally and ask for their email to provide customized AI insights for their business.`;
    } else if (context.stage === 'email_collection' && context.email) {
      prompt += `\n\nThe user provided their email (${context.email}). Analyze the domain and provide relevant business insights. Show enthusiasm about helping their specific type of business.`;
    }

    const response = await generateContentWithGemini(apiKey, prompt);
<<<<<<< HEAD
    
=======

>>>>>>> fa313269
    if (!response) {
      throw new Error('No response generated');
    }

    // Determine capabilities being demonstrated
    const capabilities = [];
    if (context.name) capabilities.push('Personalization');
    if (context.email) {
      capabilities.push('Domain Analysis', 'Business Intelligence');
    }
    capabilities.push('Natural Language Processing', 'Context Awareness');

    return new Response(
      JSON.stringify({
        success: true,
        message: response,
        capabilities: capabilities.slice(0, 3) // Limit to 3 for UI
      }),
<<<<<<< HEAD
      { 
=======
      {
>>>>>>> fa313269
        status: 200,
        headers: { 'Content-Type': 'application/json' }
      }
    );

  } catch (error: any) {
    console.error('AI Showcase error:', error);
    return new Response(
      JSON.stringify({
        success: false,
        error: error.message || 'Failed to generate response'
      }),
<<<<<<< HEAD
      { 
=======
      {
>>>>>>> fa313269
        status: 500,
        headers: { 'Content-Type': 'application/json' }
      }
    );
  }
}

export const maxDuration = 30;

interface Message {
  role: string;
  parts?: { text: string }[];
  content?: string;
}

interface ChatRequest {
  messages?: Message[];
  imageData?: string;
  cameraFrame?: string;
  // AI Showcase specific fields
  message?: string;
  context?: {
    stage: string;
    name?: string;
    email?: string;
    messageCount: number;
  };
}

export async function POST(req: Request) {
  try {
    console.log('Chat API request received');
<<<<<<< HEAD
    
=======

>>>>>>> fa313269
    // Parse and validate request body
    let requestBody: ChatRequest;
    try {
      requestBody = await req.json();
      console.log('Request body:', JSON.stringify({
        ...requestBody,
        imageData: requestBody.imageData ? '[image data present]' : null,
        cameraFrame: requestBody.cameraFrame ? '[camera frame present]' : null
      }));
    } catch (parseError) {
      console.error('Error parsing request body:', parseError);
      return new Response(
<<<<<<< HEAD
        JSON.stringify({ error: 'Invalid request body' }), 
=======
        JSON.stringify({ error: 'Invalid request body' }),
>>>>>>> fa313269
        { status: 400, headers: { 'Content-Type': 'application/json' } }
      );
    }

    const { messages, imageData, cameraFrame, message, context } = requestBody;
<<<<<<< HEAD

    // Handle AI Showcase requests
    if (message && context) {
      return handleAIShowcase(message, context);
    }

    // Validate required fields for regular chat
    if (!messages || !Array.isArray(messages) || messages.length === 0) {
      return new Response(
        JSON.stringify({ error: 'No messages provided' }), 
=======

    // Handle AI Showcase requests
    if (message && context) {
      return handleAIShowcase(message, context);
    }

    // Validate required fields for regular chat
    if (!messages || !Array.isArray(messages) || messages.length === 0) {
      return new Response(
        JSON.stringify({ error: 'No messages provided' }),
>>>>>>> fa313269
        { status: 400, headers: { 'Content-Type': 'application/json' } }
      );
    }

    // Get API key with fallback
    const apiKey = process.env.GEMINI_API_KEY || process.env.VITE_GEMINI_API_KEY;
    if (!apiKey) {
      console.error('GEMINI_API_KEY is not set in environment variables');
      return new Response(
<<<<<<< HEAD
        JSON.stringify({ error: 'Server configuration error' }), 
=======
        JSON.stringify({ error: 'Server configuration error' }),
>>>>>>> fa313269
        { status: 500, headers: { 'Content-Type': 'application/json' } }
      );
    }

    console.log('Constructing prompt from messages...');
    const prompt = constructPrompt(messages);
    if (!prompt) {
      console.error('Failed to construct prompt from messages:', messages);
      return new Response(
<<<<<<< HEAD
        JSON.stringify({ error: 'Could not process the provided messages' }), 
=======
        JSON.stringify({ error: 'Could not process the provided messages' }),
>>>>>>> fa313269
        { status: 400, headers: { 'Content-Type': 'application/json' } }
      );
    }

    console.log('Processing image data if present...');
    // Clean image data if necessary
    const cleanedImageData = imageData?.startsWith("data:") ? imageData.split(",")[1] : imageData;
    const cleanedCameraFrame = cameraFrame?.startsWith("data:") ? cameraFrame.split(",")[1] : cameraFrame;

    console.log('Generating content with Gemini API...');
    const text = await generateContentWithGemini(apiKey, prompt, cleanedImageData, cleanedCameraFrame);
    
    if (!text) {
      console.error('No content generated from Gemini API');
      return new Response(
        JSON.stringify({ error: 'No response generated' }), 
        { status: 500, headers: { 'Content-Type': 'application/json' } }
      );
    }

<<<<<<< HEAD
    console.log('Content generated successfully');
    
=======
    if (!text) {
      console.error('No content generated from Gemini API');
      return new Response(
        JSON.stringify({ error: 'No response generated' }),
        { status: 500, headers: { 'Content-Type': 'application/json' } }
      );
    }

    console.log('Content generated successfully');

>>>>>>> fa313269
    // Create a simple streaming response that sends the full text in one chunk
    const stream = new ReadableStream({
      start(controller) {
        // Send the text as a single chunk
        controller.enqueue(new TextEncoder().encode(`data: ${JSON.stringify({ content: text })}\n\n`));
        controller.close();
      }
    });

    return new Response(stream, {
      headers: {
        'Content-Type': 'text/event-stream',
        'Cache-Control': 'no-cache',
        'Connection': 'keep-alive',
      },
    });
  } catch (error: any) {
    console.error('Chat API error:', error);
<<<<<<< HEAD
    const errorMessage = process.env.NODE_ENV === 'development' 
      ? error.message || 'An unknown error occurred' 
      : 'An error occurred while processing your request';
      
    return new Response(
      JSON.stringify({ 
        error: errorMessage,
        ...(process.env.NODE_ENV === 'development' && { stack: error.stack }) 
      }), 
      { 
        status: 500, 
        headers: { 'Content-Type': 'application/json' } 
=======
    const errorMessage = process.env.NODE_ENV === 'development'
      ? error.message || 'An unknown error occurred'
      : 'An error occurred while processing your request';

    return new Response(
      JSON.stringify({
        error: errorMessage,
        ...(process.env.NODE_ENV === 'development' && { stack: error.stack })
      }),
      {
        status: 500,
        headers: { 'Content-Type': 'application/json' }
>>>>>>> fa313269
      }
    );
  }
}<|MERGE_RESOLUTION|>--- conflicted
+++ resolved
@@ -38,11 +38,7 @@
     }
 
     const response = await generateContentWithGemini(apiKey, prompt);
-<<<<<<< HEAD
-    
-=======
-
->>>>>>> fa313269
+
     if (!response) {
       throw new Error('No response generated');
     }
@@ -61,11 +57,7 @@
         message: response,
         capabilities: capabilities.slice(0, 3) // Limit to 3 for UI
       }),
-<<<<<<< HEAD
-      { 
-=======
       {
->>>>>>> fa313269
         status: 200,
         headers: { 'Content-Type': 'application/json' }
       }
@@ -78,11 +70,7 @@
         success: false,
         error: error.message || 'Failed to generate response'
       }),
-<<<<<<< HEAD
-      { 
-=======
       {
->>>>>>> fa313269
         status: 500,
         headers: { 'Content-Type': 'application/json' }
       }
@@ -115,11 +103,7 @@
 export async function POST(req: Request) {
   try {
     console.log('Chat API request received');
-<<<<<<< HEAD
-    
-=======
-
->>>>>>> fa313269
+
     // Parse and validate request body
     let requestBody: ChatRequest;
     try {
@@ -132,17 +116,12 @@
     } catch (parseError) {
       console.error('Error parsing request body:', parseError);
       return new Response(
-<<<<<<< HEAD
-        JSON.stringify({ error: 'Invalid request body' }), 
-=======
         JSON.stringify({ error: 'Invalid request body' }),
->>>>>>> fa313269
         { status: 400, headers: { 'Content-Type': 'application/json' } }
       );
     }
 
     const { messages, imageData, cameraFrame, message, context } = requestBody;
-<<<<<<< HEAD
 
     // Handle AI Showcase requests
     if (message && context) {
@@ -152,19 +131,7 @@
     // Validate required fields for regular chat
     if (!messages || !Array.isArray(messages) || messages.length === 0) {
       return new Response(
-        JSON.stringify({ error: 'No messages provided' }), 
-=======
-
-    // Handle AI Showcase requests
-    if (message && context) {
-      return handleAIShowcase(message, context);
-    }
-
-    // Validate required fields for regular chat
-    if (!messages || !Array.isArray(messages) || messages.length === 0) {
-      return new Response(
         JSON.stringify({ error: 'No messages provided' }),
->>>>>>> fa313269
         { status: 400, headers: { 'Content-Type': 'application/json' } }
       );
     }
@@ -174,11 +141,7 @@
     if (!apiKey) {
       console.error('GEMINI_API_KEY is not set in environment variables');
       return new Response(
-<<<<<<< HEAD
-        JSON.stringify({ error: 'Server configuration error' }), 
-=======
         JSON.stringify({ error: 'Server configuration error' }),
->>>>>>> fa313269
         { status: 500, headers: { 'Content-Type': 'application/json' } }
       );
     }
@@ -188,11 +151,7 @@
     if (!prompt) {
       console.error('Failed to construct prompt from messages:', messages);
       return new Response(
-<<<<<<< HEAD
-        JSON.stringify({ error: 'Could not process the provided messages' }), 
-=======
         JSON.stringify({ error: 'Could not process the provided messages' }),
->>>>>>> fa313269
         { status: 400, headers: { 'Content-Type': 'application/json' } }
       );
     }
@@ -204,22 +163,10 @@
 
     console.log('Generating content with Gemini API...');
     const text = await generateContentWithGemini(apiKey, prompt, cleanedImageData, cleanedCameraFrame);
-    
+
     if (!text) {
       console.error('No content generated from Gemini API');
       return new Response(
-        JSON.stringify({ error: 'No response generated' }), 
-        { status: 500, headers: { 'Content-Type': 'application/json' } }
-      );
-    }
-
-<<<<<<< HEAD
-    console.log('Content generated successfully');
-    
-=======
-    if (!text) {
-      console.error('No content generated from Gemini API');
-      return new Response(
         JSON.stringify({ error: 'No response generated' }),
         { status: 500, headers: { 'Content-Type': 'application/json' } }
       );
@@ -227,7 +174,6 @@
 
     console.log('Content generated successfully');
 
->>>>>>> fa313269
     // Create a simple streaming response that sends the full text in one chunk
     const stream = new ReadableStream({
       start(controller) {
@@ -246,20 +192,6 @@
     });
   } catch (error: any) {
     console.error('Chat API error:', error);
-<<<<<<< HEAD
-    const errorMessage = process.env.NODE_ENV === 'development' 
-      ? error.message || 'An unknown error occurred' 
-      : 'An error occurred while processing your request';
-      
-    return new Response(
-      JSON.stringify({ 
-        error: errorMessage,
-        ...(process.env.NODE_ENV === 'development' && { stack: error.stack }) 
-      }), 
-      { 
-        status: 500, 
-        headers: { 'Content-Type': 'application/json' } 
-=======
     const errorMessage = process.env.NODE_ENV === 'development'
       ? error.message || 'An unknown error occurred'
       : 'An error occurred while processing your request';
@@ -272,7 +204,6 @@
       {
         status: 500,
         headers: { 'Content-Type': 'application/json' }
->>>>>>> fa313269
       }
     );
   }
