import { PageHeader, PageShell } from "@/components/page-shell"
import { Button } from "@/components/ui/button"
import Link from "next/link"
import { CheckCircle, Book } from "lucide-react"
import { Card, CardContent, CardDescription, CardFooter, CardHeader, CardTitle } from "@/components/ui/card"
import type { Metadata } from "next"

export const metadata: Metadata = {
  title: "AI Training Workshops for Business Teams - Hands-On AI Learning",
  description: "Professional AI training workshops for business teams. Learn practical AI implementation, automation tools, and AI strategies. No coding experience required.",
  openGraph: {
    title: "AI Training Workshops for Business Teams - Hands-On AI Learning",
    description: "Professional AI training workshops for business teams. Learn practical AI implementation, automation tools, and AI strategies.",
    url: "https://farzadbayat.com/workshop",
  },
  alternates: {
    canonical: "https://farzadbayat.com/workshop",
  },
}

export const metadata = {
  title: "AI Training Workshops & Team Programs | Farzad Bayat",
  description: "Hands-on AI training workshops for your team. Learn AI automation, chatbot development, and AI implementation skills from real-world experience.",
  keywords: ["AI training", "AI workshops", "AI team training", "AI automation training", "AI implementation workshops"],
  openGraph: {
    title: "AI Training Workshops & Team Programs | Farzad Bayat",
    description: "Hands-on AI training workshops for your team. Learn AI automation, chatbot development, and AI implementation skills.",
  }
}

const workshopFeatures = [
<<<<<<< HEAD
  "No prior coding or AI experience required",
  "Clear explanations of prompts, tokens, and APIs",
  "You'll leave knowing how to troubleshoot basic AI issues",
  "You learn by doing and build real automation tools",
=======
  "No prior coding or AI experience required for AI training",
  "Clear explanations of AI prompts, tokens, and APIs",
  "You'll leave knowing how to troubleshoot basic AI implementation issues",
  "You learn AI automation by doing and build real AI tools",
>>>>>>> 44ebe69d
]

export default function WorkshopPage() {
  return (
    <>
      <PageShell className="min-h-screen">
        <PageHeader
<<<<<<< HEAD
          title="Hands-On AI Training Workshops for Your Business Team"
          subtitle="Coming Soon – Get notified when the full workshop schedule is live. Learn practical AI implementation and automation strategies."
        />
        <div className="mt-10 flex items-center justify-center gap-x-6">
          <Button asChild size="lg">
            <Link href="/contact" title="Join AI workshop waitlist and get notified when training is available">Join the AI Workshop Waitlist</Link>
=======
          title="Hands-On AI Training Workshops for Your Team"
          subtitle="Coming Soon – Get notified when the full AI workshop schedule is live. Learn AI automation and implementation skills."
        />
        <div className="mt-10 flex items-center justify-center gap-x-6">
          <Button asChild size="lg">
            <Link href="/contact">Join the AI Training Waitlist</Link>
>>>>>>> 44ebe69d
          </Button>
        </div>
      </PageShell>

      <PageShell className="min-h-screen">
        <div className="grid md:grid-cols-2 gap-10 items-center">
          <Card className="h-full neu-card transition-all">
            <CardHeader>
              <div className="p-3 bg-primary/10 rounded-md">
                <Book className="h-6 w-6 text-primary" aria-hidden="true" />
              </div>
<<<<<<< HEAD
              <CardTitle className="text-2xl">
                <h2>What to Expect from AI Training</h2>
              </CardTitle>
              <CardDescription>
                These <strong>AI workshops</strong> are built from real-world experience—not theory. Every session is designed to give your
                team a working understanding of <strong>AI automation</strong> and practical <strong>AI implementation</strong>.
=======
              <CardTitle className="text-2xl">What to Expect from AI Training</CardTitle>
              <CardDescription>
                These AI workshops are built from real-world AI implementation experience—not theory. Every AI training session is designed to give your
                team a working understanding of AI automation and implementation.
>>>>>>> 44ebe69d
              </CardDescription>
            </CardHeader>
            <CardContent>
              <h3 className="text-lg font-semibold mb-4 text-primary">Workshop Benefits Include:</h3>
              <ul className="space-y-4">
                {workshopFeatures.map((feature, i) => (
                  <li key={i} className="flex items-start gap-3">
                    <CheckCircle className="h-5 w-5 text-green-500 mt-1 flex-shrink-0" aria-hidden="true" />
                    <span>{feature}</span>
                  </li>
                ))}
              </ul>
            </CardContent>
          </Card>
          <Card className="h-full bg-secondary neu-card transition-all">
            <CardHeader>
<<<<<<< HEAD
              <CardTitle className="text-2xl">
                <h2>AI Workshop Details & Format</h2>
              </CardTitle>
=======
              <CardTitle className="text-2xl">AI Training Workshop Details</CardTitle>
>>>>>>> 44ebe69d
            </CardHeader>
            <CardContent className="space-y-6">
              <div>
                <h3 className="text-lg font-semibold">AI Workshop Format</h3>
                <p className="text-muted-foreground">
<<<<<<< HEAD
                  <strong className="text-primary">3 hours theory:</strong> What LLMs are, how they work, risks, and
                  limitations in <strong>business automation</strong>.
                </p>
                <p className="text-muted-foreground">
                  <strong className="text-primary">3 hours hands-on:</strong> Build a <strong>chatbot</strong>, automate a task, or
                  create an <strong>AI assistant</strong> for your business.
=======
                  <strong className="text-primary">3 hours AI theory:</strong> What AI LLMs are, how they work, AI risks, and
                  AI limitations.
                </p>
                <p className="text-muted-foreground">
                  <strong className="text-primary">3 hours hands-on AI:</strong> Build an AI chatbot, automate tasks with AI, or
                  create an AI assistant.
>>>>>>> 44ebe69d
                </p>
              </div>
              <div>
                <h3 className="text-lg font-semibold">AI Training Delivery Options</h3>
<<<<<<< HEAD
                <p className="text-muted-foreground">On-site (Norway + Europe) or Remote (Global) <strong>AI training sessions</strong>.</p>
=======
                <p className="text-muted-foreground">On-site AI training (Norway + Europe) or Remote AI workshops (Global).</p>
>>>>>>> 44ebe69d
              </div>
            </CardContent>
            <CardFooter>
              <Button asChild variant="outline" className="w-full bg-transparent">
<<<<<<< HEAD
                <Link href="/contact" title="Book AI consultation instead of workshop training">Book an AI Consultation Instead</Link>
=======
                <Link href="/contact">Book AI Consultation Instead</Link>
>>>>>>> 44ebe69d
              </Button>
            </CardFooter>
          </Card>
        </div>
      </PageShell>

      <PageShell className="bg-secondary">
        <div className="text-center">
          <h2 className="text-3xl font-bold tracking-tight text-primary sm:text-4xl">Ready to Train Your Team in AI?</h2>
          <p className="mt-4 max-w-2xl mx-auto text-lg text-muted-foreground">
            Equip your team with practical <strong>AI skills</strong> and <strong>automation knowledge</strong>. Our hands-on <strong>AI training workshops</strong> focus on real-world applications that drive business results.
          </p>
          <div className="mt-8 flex items-center justify-center gap-x-6">
            <Button asChild size="lg">
              <Link href="/contact" title="Contact us about AI training workshops for your business team">Get AI Training Information</Link>
            </Button>
            <Button asChild variant="outline" size="lg">
              <Link href="/consulting" title="Explore AI consulting services as alternative to workshops">Explore AI Consulting</Link>
            </Button>
          </div>
        </div>
      </PageShell>
    </>
  )
}<|MERGE_RESOLUTION|>--- conflicted
+++ resolved
@@ -3,20 +3,6 @@
 import Link from "next/link"
 import { CheckCircle, Book } from "lucide-react"
 import { Card, CardContent, CardDescription, CardFooter, CardHeader, CardTitle } from "@/components/ui/card"
-import type { Metadata } from "next"
-
-export const metadata: Metadata = {
-  title: "AI Training Workshops for Business Teams - Hands-On AI Learning",
-  description: "Professional AI training workshops for business teams. Learn practical AI implementation, automation tools, and AI strategies. No coding experience required.",
-  openGraph: {
-    title: "AI Training Workshops for Business Teams - Hands-On AI Learning",
-    description: "Professional AI training workshops for business teams. Learn practical AI implementation, automation tools, and AI strategies.",
-    url: "https://farzadbayat.com/workshop",
-  },
-  alternates: {
-    canonical: "https://farzadbayat.com/workshop",
-  },
-}
 
 export const metadata = {
   title: "AI Training Workshops & Team Programs | Farzad Bayat",
@@ -29,17 +15,10 @@
 }
 
 const workshopFeatures = [
-<<<<<<< HEAD
-  "No prior coding or AI experience required",
-  "Clear explanations of prompts, tokens, and APIs",
-  "You'll leave knowing how to troubleshoot basic AI issues",
-  "You learn by doing and build real automation tools",
-=======
   "No prior coding or AI experience required for AI training",
   "Clear explanations of AI prompts, tokens, and APIs",
   "You'll leave knowing how to troubleshoot basic AI implementation issues",
   "You learn AI automation by doing and build real AI tools",
->>>>>>> 44ebe69d
 ]
 
 export default function WorkshopPage() {
@@ -47,21 +26,12 @@
     <>
       <PageShell className="min-h-screen">
         <PageHeader
-<<<<<<< HEAD
-          title="Hands-On AI Training Workshops for Your Business Team"
-          subtitle="Coming Soon – Get notified when the full workshop schedule is live. Learn practical AI implementation and automation strategies."
-        />
-        <div className="mt-10 flex items-center justify-center gap-x-6">
-          <Button asChild size="lg">
-            <Link href="/contact" title="Join AI workshop waitlist and get notified when training is available">Join the AI Workshop Waitlist</Link>
-=======
           title="Hands-On AI Training Workshops for Your Team"
           subtitle="Coming Soon – Get notified when the full AI workshop schedule is live. Learn AI automation and implementation skills."
         />
         <div className="mt-10 flex items-center justify-center gap-x-6">
           <Button asChild size="lg">
             <Link href="/contact">Join the AI Training Waitlist</Link>
->>>>>>> 44ebe69d
           </Button>
         </div>
       </PageShell>
@@ -71,29 +41,19 @@
           <Card className="h-full neu-card transition-all">
             <CardHeader>
               <div className="p-3 bg-primary/10 rounded-md">
-                <Book className="h-6 w-6 text-primary" aria-hidden="true" />
+                <Book className="h-6 w-6 text-primary" />
               </div>
-<<<<<<< HEAD
-              <CardTitle className="text-2xl">
-                <h2>What to Expect from AI Training</h2>
-              </CardTitle>
-              <CardDescription>
-                These <strong>AI workshops</strong> are built from real-world experience—not theory. Every session is designed to give your
-                team a working understanding of <strong>AI automation</strong> and practical <strong>AI implementation</strong>.
-=======
               <CardTitle className="text-2xl">What to Expect from AI Training</CardTitle>
               <CardDescription>
                 These AI workshops are built from real-world AI implementation experience—not theory. Every AI training session is designed to give your
                 team a working understanding of AI automation and implementation.
->>>>>>> 44ebe69d
               </CardDescription>
             </CardHeader>
             <CardContent>
-              <h3 className="text-lg font-semibold mb-4 text-primary">Workshop Benefits Include:</h3>
               <ul className="space-y-4">
                 {workshopFeatures.map((feature, i) => (
                   <li key={i} className="flex items-start gap-3">
-                    <CheckCircle className="h-5 w-5 text-green-500 mt-1 flex-shrink-0" aria-hidden="true" />
+                    <CheckCircle className="h-5 w-5 text-green-500 mt-1 flex-shrink-0" />
                     <span>{feature}</span>
                   </li>
                 ))}
@@ -102,73 +62,33 @@
           </Card>
           <Card className="h-full bg-secondary neu-card transition-all">
             <CardHeader>
-<<<<<<< HEAD
-              <CardTitle className="text-2xl">
-                <h2>AI Workshop Details & Format</h2>
-              </CardTitle>
-=======
               <CardTitle className="text-2xl">AI Training Workshop Details</CardTitle>
->>>>>>> 44ebe69d
             </CardHeader>
             <CardContent className="space-y-6">
               <div>
                 <h3 className="text-lg font-semibold">AI Workshop Format</h3>
                 <p className="text-muted-foreground">
-<<<<<<< HEAD
-                  <strong className="text-primary">3 hours theory:</strong> What LLMs are, how they work, risks, and
-                  limitations in <strong>business automation</strong>.
-                </p>
-                <p className="text-muted-foreground">
-                  <strong className="text-primary">3 hours hands-on:</strong> Build a <strong>chatbot</strong>, automate a task, or
-                  create an <strong>AI assistant</strong> for your business.
-=======
                   <strong className="text-primary">3 hours AI theory:</strong> What AI LLMs are, how they work, AI risks, and
                   AI limitations.
                 </p>
                 <p className="text-muted-foreground">
                   <strong className="text-primary">3 hours hands-on AI:</strong> Build an AI chatbot, automate tasks with AI, or
                   create an AI assistant.
->>>>>>> 44ebe69d
                 </p>
               </div>
               <div>
                 <h3 className="text-lg font-semibold">AI Training Delivery Options</h3>
-<<<<<<< HEAD
-                <p className="text-muted-foreground">On-site (Norway + Europe) or Remote (Global) <strong>AI training sessions</strong>.</p>
-=======
                 <p className="text-muted-foreground">On-site AI training (Norway + Europe) or Remote AI workshops (Global).</p>
->>>>>>> 44ebe69d
               </div>
             </CardContent>
             <CardFooter>
               <Button asChild variant="outline" className="w-full bg-transparent">
-<<<<<<< HEAD
-                <Link href="/contact" title="Book AI consultation instead of workshop training">Book an AI Consultation Instead</Link>
-=======
                 <Link href="/contact">Book AI Consultation Instead</Link>
->>>>>>> 44ebe69d
               </Button>
             </CardFooter>
           </Card>
         </div>
       </PageShell>
-
-      <PageShell className="bg-secondary">
-        <div className="text-center">
-          <h2 className="text-3xl font-bold tracking-tight text-primary sm:text-4xl">Ready to Train Your Team in AI?</h2>
-          <p className="mt-4 max-w-2xl mx-auto text-lg text-muted-foreground">
-            Equip your team with practical <strong>AI skills</strong> and <strong>automation knowledge</strong>. Our hands-on <strong>AI training workshops</strong> focus on real-world applications that drive business results.
-          </p>
-          <div className="mt-8 flex items-center justify-center gap-x-6">
-            <Button asChild size="lg">
-              <Link href="/contact" title="Contact us about AI training workshops for your business team">Get AI Training Information</Link>
-            </Button>
-            <Button asChild variant="outline" size="lg">
-              <Link href="/consulting" title="Explore AI consulting services as alternative to workshops">Explore AI Consulting</Link>
-            </Button>
-          </div>
-        </div>
-      </PageShell>
     </>
   )
 }