"use client"

import React, { useState, useEffect, useRef, useCallback } from 'react';
import { useTheme } from "next-themes";
import { Button } from '@/components/ui/button';
<<<<<<< HEAD
import { VideoLearningCard } from '@/components/video-learning-card';
=======
>>>>>>> fa313269
import { Input } from '@/components/ui/input';
import { ScrollArea } from '@/components/ui/scroll-area';
import { Avatar, AvatarFallback, AvatarImage } from '@/components/ui/avatar';
import { Card, CardContent, CardFooter, CardHeader } from '@/components/ui/card';
<<<<<<< HEAD
import { 
  User, Bot, Sun, Moon, Mic, Video as VideoIcon, Paperclip, Plus as PlusIcon, Loader, 
  MessageSquare as MessageSquareIcon, Download, FileUp, Youtube, Send, Search, Brain, 
  Lightbulb, ArrowLeft, MessageSquare, PanelRightClose, PanelRightOpen, Video, Copy, 
  Image as ImageIcon, X, ListChecks, Sparkles, AlertTriangle, Edit3, MessageCircle, Zap, 
=======
import {
  User, Bot, Sun, Moon, Mic, Video as VideoIcon, Paperclip, Plus as PlusIcon, Loader,
  MessageSquare as MessageSquareIcon, Download, FileUp, Youtube, Send, Search, Brain,
  Lightbulb, ArrowLeft, MessageSquare, PanelRightClose, PanelRightOpen, Video, Copy,
  Image as ImageIcon, X, ListChecks, Sparkles, AlertTriangle, Edit3, MessageCircle, Zap,
>>>>>>> fa313269
  CheckCircle, Users, Settings as SettingsIcon, LogOut, ChevronLeft, ChevronRight, ExternalLink,
  MessageSquareText
} from 'lucide-react';
import { VoiceInputModal } from "@/components/voice-input-modal";
import { WebcamModal } from "@/components/webcam-modal";
import { VideoLearningModal } from "@/components/video-learning-modal";
<<<<<<< HEAD
=======
import { VideoLearningCard } from "@/components/video-learning-card";
>>>>>>> fa313269
import { DynamicDataRenderer } from "@/components/dynamic-data-renderer";
import { Progress } from "@/components/ui/progress";
import { Badge } from "@/components/ui/badge";
import Link from 'next/link';
import { usePathname } from 'next/navigation';
import { cn } from "@/lib/utils";
import { motion } from "framer-motion";
import { detectYouTubeUrl, getVideoTitle } from '@/lib/youtube';

interface Message {
  id: string;
  role: 'user' | 'assistant';
  content: string;
  timestamp: Date;
  imageUrl?: string;
  dataItems?: any[];
  audioData?: string;
  sources?: any[];
}

interface CompanyInfo {
  name?: string;
  domain?: string;
  analysis?: string;
}

interface ConversationState {
  sessionId: string;
  name?: string;
  email?: string;
  companyInfo?: CompanyInfo;
  stage: string;
  messages: Message[];
  messagesInStage: number;
  aiGuidance?: string;
  sidebarActivity?: string;
  isLimitReached?: boolean;
  showBooking?: boolean;
  capabilitiesShown: string[];
}
<<<<<<< HEAD

interface ActivityItem {
  id: string;
  type: 'video_processing' | 'image_generation' | 'chat_summary' | 'ai_thinking' | 'error' | 'user_action' | 'system_message' | 'event' | 'image' | 'analyzing_video' | 'analyzing' | 'generating' | 'processing' | 'complete' | 'video_complete';
  title: string;
  description?: string;
  timestamp: number;
  user?: string;
  progress?: number;
  isLiveProcessing?: boolean;
  isPerMessageLog?: boolean;
  sourceMessageId?: string;
  link?: string;
  icon?: React.ElementType;
  status?: 'pending' | 'in_progress' | 'completed' | 'failed';
  details?: string;
}

export default function ChatPage() {
  const { theme: themeValue, setTheme } = useTheme();
  const theme = themeValue === 'dark' ? 'dark' as const : 'light' as const;
  const { resolvedTheme } = useTheme();
  // Chat state
  const [messages, setMessages] = useState<Message[]>([]);
  const [input, setInput] = useState("");
  const [isLoading, setIsLoading] = useState(false);
  const [conversationState, setConversationState] = useState<ConversationState>(() => ({
    sessionId: `session_${Date.now()}_${Math.random().toString(36).substr(2, 9)}`,
    stage: 'greeting',
    messages: [],
    messagesInStage: 0,
    capabilitiesShown: []
  }));

  // Navigation state
  const currentPath = usePathname();
  const [sidebarOpen, setSidebarOpen] = useState(false);
  
  // Refs
  const videoRef = useRef<HTMLVideoElement>(null);
  const canvasRef = useRef<HTMLCanvasElement>(null);
  const captureIntervalRef = useRef<NodeJS.Timeout | null>(null);
  const fileInputRef = useRef<HTMLInputElement>(null);

  // Webcam state
  const [showWebcamModal, setShowWebcamModal] = useState(false);
  const [isCameraActive, setIsCameraActive] = useState(false);
  const [currentCameraFrame, setCurrentCameraFrame] = useState<string | null>(null);

  // File upload state
  const [uploadedImageBase64, setUploadedImageBase64] = useState<string | null>(null);
  const [showUploadOptions, setShowUploadOptions] = useState(false);

  // Video learning state
  const [showVideoLearningModal, setShowVideoLearningModal] = useState(false);
  const [videoLearningUrl, setVideoLearningUrl] = useState<string>('');
  const [videoTitle, setVideoTitle] = useState<string>('');
  const [isProcessingVideo, setIsProcessingVideo] = useState(false);
  const [videoProcessingProgress, setVideoProcessingProgress] = useState(0);
  const [videoProcessingMessage, setVideoProcessingMessage] = useState('');
  const [detectedVideoUrl, setDetectedVideoUrl] = useState<string | null>(null);
  const [isGeneratingVideoApp, setIsGeneratingVideoApp] = useState(false);

  // UI State
  const [showToolsMenu, setShowToolsMenu] = useState(false);
  const [generatingImage, setGeneratingImage] = useState(false);
  
  // Mobile state with proper SSR check
  const [isMobile, setIsMobile] = useState(() => {
    if (typeof window !== 'undefined') {
      return window.innerWidth < 768;
    }
    return false;
  });
  
  // Summary State
  const [summaryData, setSummaryData] = useState<any>(null);
  const [summaryError, setSummaryError] = useState<string | null>(null);
  const [summaryLoading, setSummaryLoading] = useState(false);

  // Speech Recognition State
  const isSpeakingRef = useRef(false);
  const [isSpeaking, setIsSpeaking] = useState(false); // UI state only
  
  // Audio and Voice State
  const [aiVoiceState, setAiVoiceState] = useState<'idle' | 'listening' | 'processing' | 'error'>('idle');
  const [showVoiceModal, setShowVoiceModal] = useState(false);
  const [currentTranscription, setCurrentTranscription] = useState('');

  // Message State - using the declarations from the component start
  // messagesEndRef is already declared at the component start

  // ActivityItem interface defined once
  const [activities, setActivities] = useState<ActivityItem[]>([
    { 
      id: 'test_video', 
      type: 'video_processing', 
      title: 'Introduction to React Hooks', 
      description: 'Learn about React Hooks in this tutorial', 
      timestamp: Date.now() - 3600 * 1000, 
      progress: 100, 
      status: 'completed', 
      user: 'System',
      link: 'https://www.youtube.com/watch?v=dpw9EHDh2bM',
      details: 'Video processing complete. Ready to generate learning app.'
    },
    { 
      id: 's1', 
      type: 'system_message', 
      timestamp: Date.now() - 3600000 * 3, 
      user: 'AI Assistant', 
      title: 'Chat Started', 
      description: 'Initial conversation with AI Assistant began. Responded to "Project Setup Query".', 
      status: 'completed' 
    },
    { 
      id: 's2', 
      type: 'event', 
      timestamp: Date.now() - 3600000 * 2, 
      user: 'System', 
      title: 'User Logged In', 
      description: 'User successfully authenticated to the platform.', 
      status: 'completed' 
    },
    { 
      id: 'prev_1', 
      type: 'video_processing', 
      title: 'Analyzing "Old Video Example"', 
      description: 'Extracting key concepts.', 
      timestamp: Date.now() - 1000000, 
      progress: 30, 
      status: 'in_progress', 
      user: 'System' 
    },
  ]);

  const messagesEndRef = useRef<HTMLDivElement>(null);

  // Generate a more reliable unique ID
  const generateId = useCallback(() => {
    return `act_${Date.now()}_${Math.random().toString(36).substr(2, 9)}`;
  }, []);

  const addActivity = useCallback((newActivity: Omit<ActivityItem, 'id' | 'timestamp'>) => {
    setActivities(prevActivities => [
      { 
        ...newActivity, 
        id: generateId(), 
        timestamp: Date.now() 
      } as ActivityItem,
      ...prevActivities
    ]);
  }, [generateId]);

  const SpeechRecognition = typeof window !== "undefined" ? (window as any).SpeechRecognition || (window as any).webkitSpeechRecognition : null;
  const isSpeechSupported = !!SpeechRecognition;
  const recognition = useRef<any>(null);

  const handleSendMessage = async (textToSend?: string) => {
    const messageContent = textToSend || input.trim();
    if (messageContent === '' && !currentCameraFrame && !uploadedImageBase64) {
      if (showVoiceModal && aiVoiceState !== "listening") { 
        setShowVoiceModal(false); 
        setAiVoiceState("idle"); 
      }
      return;
    }

    let userMessageContent = messageContent;
    if (uploadedImageBase64 && !userMessageContent) {
      userMessageContent = "[Uploaded Image]";
    } else if (currentCameraFrame && !userMessageContent) {
      userMessageContent = "[Webcam Image]";
    } else if (uploadedImageBase64 && userMessageContent) {
      userMessageContent = `${userMessageContent} [Image Attached]`;
    }

    const userMessage: Message = { id: `user-${Date.now()}`, role: 'user', content: userMessageContent, timestamp: new Date() };
    setMessages(prev => [...prev, userMessage]);

    const imageToSendForThisMessage = uploadedImageBase64;
    const frameToSendForThisMessage = currentCameraFrame;

    const detectedUrlInMessage = detectYouTubeUrl(userMessage.content);
    console.log('Detected YouTube URL:', detectedUrlInMessage);
    if (detectedUrlInMessage && !imageToSendForThisMessage && !frameToSendForThisMessage) {
      console.log('Starting video processing for URL:', detectedUrlInMessage);
      (async () => {
        try {
          const title = await getVideoTitle(detectedUrlInMessage);
          console.log('Retrieved video title:', title);
          await startVideoLearningAppProcessing(detectedUrlInMessage, title);
          console.log('Video processing completed for:', detectedUrlInMessage);
        } catch (error) {
          console.error("Error processing YouTube URL in background:", error);
          addActivity({
            type: 'error',
            title: 'Video Processing Error',
            description: 'Failed to process the YouTube video. Please try again.',
            status: 'failed'
          });
        }
      })();
    }

    const currentInputForApi = messageContent;
    setInput(''); setCurrentTranscription(''); setIsLoading(true);
    if (showVoiceModal && aiVoiceState !== "listening") { setShowVoiceModal(false); setAiVoiceState("idle"); }

    const assistantMessageId = `asst-${Date.now()}`;
    try {
      const apiRequestBody: any = { messages: [{ role: 'user', parts: [{ text: currentInputForApi || (frameToSendForThisMessage ? "[Webcam Image]" : "") || (imageToSendForThisMessage ? "[Uploaded Image]" : "")}] }] };
      if (imageToSendForThisMessage) apiRequestBody.imageData = imageToSendForThisMessage;
      if (frameToSendForThisMessage) apiRequestBody.cameraFrame = frameToSendForThisMessage;

      setMessages(prev => [...prev, { id: assistantMessageId, role: 'assistant', content: "...", timestamp: new Date() }]);
      const response = await fetch('/api/chat', { method: 'POST', headers: { 'Content-Type': 'application/json' }, body: JSON.stringify(apiRequestBody) });

      if (imageToSendForThisMessage) setUploadedImageBase64(null);
      if (frameToSendForThisMessage) setCurrentCameraFrame(null);

      if (!response.ok) { const errData = await response.json().catch(() => ({})); throw new Error(errData.error || `API Error: ${response.status}`); }
      if (!response.body) throw new Error('Response body is null');

      const reader = response.body.getReader(); const decoder = new TextDecoder();
      let assistantResponseContent = ''; let firstChunkProcessed = false;
      while (true) {
        const { done, value } = await reader.read(); if (done) break;
        const chunk = decoder.decode(value, { stream: true });
        const lines = chunk.split('\n');
        for (const line of lines) {
          if (line.startsWith('data: ')) {
            const jsonData = line.substring('data: '.length); if (jsonData.trim() === '[DONE]') break;
            try {
              const parsedData = JSON.parse(jsonData);
              if (parsedData.content) {
                assistantResponseContent += parsedData.content;
                setMessages(prev => prev.map(msg => msg.id === assistantMessageId ? { ...msg, content: assistantResponseContent, timestamp: new Date() } : msg));
                firstChunkProcessed = true;
              }
            } catch (e) { console.error('Error parsing stream data chunk:', e, 'Chunk:', jsonData); }
          }
        }
      }
      if (!firstChunkProcessed && assistantResponseContent.trim() === '') {
        setMessages(prev => prev.map(msg => msg.id === assistantMessageId ? { ...msg, content: "Assistant responded with empty content.", timestamp: new Date() } : msg));
      }
    } catch (error) {
      console.error('Failed to send message:', error);
      const errorMsg = error instanceof Error ? error.message : String(error);
      setMessages(prev => prev.map(msg => msg.id === assistantMessageId && msg.content === "..." ? { ...msg, content: `Error: ${errorMsg}`, timestamp: new Date() } : msg));
      setMessages(prev => {
        if (!prev.some(m => m.id === assistantMessageId && m.content.startsWith("Error:"))) {
          return [...prev, { id: assistantMessageId, role: 'assistant', content: `Error: ${errorMsg}`, timestamp: new Date() }];
        } return prev;
      });
    } finally { setIsLoading(false); }
  };

  const scrollToBottom = () => { messagesEndRef.current?.scrollIntoView({ behavior: "smooth" }); };
  useEffect(() => { scrollToBottom(); }, [messages]);

  // Initialize speech recognition with proper error handling
  useEffect(() => {
    if (typeof window === "undefined" || !SpeechRecognition) {
      console.warn("Speech recognition not supported in this browser");
      return;
    }

    try {
      recognition.current = new SpeechRecognition();
      recognition.current.continuous = false;
      recognition.current.interimResults = true;
      recognition.current.lang = "en-US";

      recognition.current.onstart = () => {
        setAiVoiceState("listening");
        setCurrentTranscription("");
      };

      recognition.current.onresult = (event: any) => {
        let interim = "";
        let final = "";
        
        for (let i = event.resultIndex; i < event.results.length; ++i) {
          if (event.results[i].isFinal) {
            final += event.results[i][0].transcript;
          } else {
            interim += event.results[i][0].transcript;
          }
        }
        
        setCurrentTranscription(interim || final);
        if (final) setInput(final);
      };

      recognition.current.onend = () => {
        setAiVoiceState("processing");
        if (currentTranscription.trim()) {
          handleSendMessage(currentTranscription.trim());
        } else {
          setShowVoiceModal(false);
          setAiVoiceState("idle");
        }
      };

      recognition.current.onerror = (event: any) => {
        console.error("Speech recognition error:", event.error);
        setAiVoiceState("error");
        
        // Provide user-friendly error messages
        let errorMessage = "An error occurred with speech recognition";
        if (event.error === 'not-allowed') {
          errorMessage = "Microphone access was denied. Please check your browser permissions.";
        } else if (event.error === 'audio-capture') {
          errorMessage = "No microphone was found. Please ensure a microphone is connected.";
        } else if (event.error === 'not-allowed') {
          errorMessage = "Microphone access is required for voice input. Please allow microphone access in your browser settings.";
        }
        
        // Add error to activities log
        addActivity({
          type: "error",
          title: "Voice Input Error",
          description: errorMessage,
          status: 'failed'
        });
        
        setTimeout(() => {
          setShowVoiceModal(false);
          setAiVoiceState("idle");
        }, 3000);
      };

      return () => {
        if (recognition.current) {
          recognition.current.stop();
        }
      };
    } catch (error) {
      console.error("Error initializing speech recognition:", error);
      setAiVoiceState("error");
      addActivity({
        type: "error",
        title: "Voice Input Unavailable",
        description: "Speech recognition could not be initialized in your browser.",
        status: 'failed'
      });
    }
  }, [isSpeechSupported, SpeechRecognition, handleSendMessage, addActivity]);

  const handleDownloadTranscript = () => {
    const transcript = messages.map((msg) => `${msg.role === 'user' ? 'User' : 'Assistant'} (${msg.timestamp.toLocaleTimeString([], { hour: '2-digit', minute: '2-digit' })}): ${msg.content}`).join("\n\n");
    const blob = new Blob([transcript], { type: "text/plain" }); const url = URL.createObjectURL(blob);
    const link = document.createElement("a"); link.href = url; link.download = "chat-transcript.txt";
    document.body.appendChild(link); link.click(); document.body.removeChild(link); URL.revokeObjectURL(url);
  };

  const handleSummarizeChat = async () => {
    const activityId = `summ-${Date.now()}`;
    addActivity({ type: "chat_summary", title: "Summarizing Conversation", description: "Processing chat history...", progress: 30, status: 'in_progress', isPerMessageLog: false });
    setSummaryLoading(true); setSummaryError(null); setSummaryData(null);
    try {
      const apiMessages = messages.map(m => ({ role: m.role, content: m.content }));
      if (apiMessages.length === 0) {
        setActivities(prev => prev.map(act => act.id === activityId ? { ...act, type: "system_message", progress: 100, description: "No messages to summarize.", title: "Summarization Skipped", status: 'completed' } : act));
        setSummaryLoading(false); return;
      }
      const response = await fetch("/api/gemini-proxy?action=summarizeChat", { method: "POST", headers: { "Content-Type": "application/json" }, body: JSON.stringify({ messages: apiMessages }) });
      const result = await response.json();
      if (!response.ok) throw new Error(result?.error || `API Error: ${response.status}`);
      if (result.summary) {
        setActivities(prev => prev.map(act => act.id === activityId ? { ...act, type: "chat_summary", progress: 100, description: result.summary.substring(0, 200) + (result.summary.length > 200 ? "..." : ""), title: "Chat Summary Ready", status: 'completed', details: result.summary } : act));
      } else throw new Error("Summary not found in API response.");
    } catch (error) {
      const errorMessage = error instanceof Error ? error.message : String(error);
      setActivities(prev => prev.map(act => act.id === activityId ? { ...act, type: "error", progress: undefined, description: errorMessage, title: "Summarization Failed", status: 'failed' } : act));
    } finally { setSummaryLoading(false); }
  };

  const portGenerateImageDescription = async (prompt: string) => {
    setShowToolsMenu(false); setGeneratingImage(true);
    await handleSendMessage(`Describe an image based on the following prompt: "${prompt}". Provide a detailed visual description...`);
    setGeneratingImage(false);
  };

  const portHandleToolClick = async (toolName: string) => {
    setShowToolsMenu(false); const currentPrompt = input.trim() || "something generic"; let llmPrompt = "";
    switch (toolName) {
      case "search_web": llmPrompt = `Act as a web search engine... for "${currentPrompt}".`; break;
      case "run_deep_research": llmPrompt = `Perform a deep research on "${currentPrompt}".`; break;
      case "think_longer": llmPrompt = `Elaborate on the topic "${currentPrompt}"...`; break;
      case "brainstorm_ideas": llmPrompt = `Brainstorm 5-7 creative ideas related to "${currentPrompt}".`; break;
      default: return;
    }
    await handleSendMessage(llmPrompt);
  };

  const handleYouTubeVideoOptionClick = () => {
    const systemMessage: Message = { id: `sys-${Date.now()}`, role: 'assistant', content: "Please paste a YouTube URL in the chat input to process a video.", timestamp: new Date() };
    setMessages(prevMessages => [...prevMessages, systemMessage]);
    setShowUploadOptions(false);
  };

  const uploadMenuItems = [
    { id: "image_upload", label: "Upload Image", icon: FileUp, action: () => { fileInputRef.current?.click(); setShowUploadOptions(false); } },
    { id: "youtube_video", label: "YouTube Video", icon: Youtube, action: handleYouTubeVideoOptionClick }
  ];

  const handleFileChange = (event: React.ChangeEvent<HTMLInputElement>) => {
    const file = event.target.files?.[0];
    if (file && file.type.startsWith("image/")) {
      const reader = new FileReader();
      reader.onloadend = () => {
        const base64String = reader.result as string;
        setUploadedImageBase64(base64String.split(",")[1]);
        setMessages(prev => [...prev, { id: Date.now().toString(), role: 'user', content: `[Image selected: ${file.name}] Ready to send.`, timestamp: new Date() }]);
      };
      reader.readAsDataURL(file);
    } else if (file) {
      setMessages(prev => [...prev, { id: Date.now().toString(), role: 'assistant', content: `Selected file "${file.name}" is not an image. Please select an image file.`, timestamp: new Date() }]);
    }
    if (event.target) event.target.value = "";
  };

  const startVideoLearningAppProcessing = useCallback(async (detectedUrl: string, videoTitle: string) => {
    if (!detectedUrl) {
      console.error('No URL provided to startVideoLearningAppProcessing');
      return;
    }

    // Add initial processing activity
    const activityId = `video_${Date.now()}`;
    let currentActivityId: string | null = null;
    
    try {
      console.log(`Starting video processing for: ${videoTitle} (${detectedUrl})`);
      
      // Add the initial activity using addActivity to ensure proper state management
      const newActivity = {
        type: 'video_processing' as const,
        title: videoTitle || 'Processing Video',
        description: 'Initializing video analysis...',
        status: 'in_progress' as const,
        progress: 0,
        link: detectedUrl,
        isLiveProcessing: true
      };
      
      // Store the activity ID for updates
      currentActivityId = await new Promise<string>((resolve) => {
        const id = generateId();
        setActivities(prevActivities => [
          { ...newActivity, id, timestamp: Date.now() },
          ...prevActivities
        ]);
        resolve(id);
      });

      // Simulate processing steps
      const steps = [
        { progress: 25, description: "Analyzing video content..." },
        { progress: 50, description: "Extracting key concepts..." },
        { progress: 75, description: "Generating learning modules..." },
        { progress: 100, description: "Video processing complete!" }
      ];

      // Process each step with a delay
      for (const step of steps) {
        try {
          // Skip if the component was unmounted
          if (!currentActivityId) {
            console.log('Activity was cleared, stopping processing');
            return;
          }
          
          console.log(`Processing step: ${step.description} (${step.progress}%)`);
          await new Promise(resolve => setTimeout(resolve, 1500)); // Simulate processing time
          
          // Skip if the component was unmounted
          if (!currentActivityId) {
            console.log('Activity was cleared during processing, stopping');
            return;
          }
          
          // Update the activity with current progress
          setActivities(prevActivities => {
            return prevActivities.map(activity => {
              if (activity.id === currentActivityId) {
                const isComplete = step.progress >= 100;
                return {
                  ...activity,
                  progress: step.progress,
                  description: step.description,
                  status: isComplete ? 'completed' : 'in_progress',
                  isLiveProcessing: !isComplete,
                  timestamp: Date.now()
                };
              }
              return activity;
            });
          });
          
        } catch (error) {
          const errorMessage = error instanceof Error ? error.message : 'Unknown error';
          console.error(`Error in processing step ${step.progress}%:`, error);
          
          // Update the activity with error state
          if (currentActivityId) {
            setActivities(prevActivities => 
              prevActivities.map(activity => 
                activity.id === currentActivityId 
                  ? { 
                      ...activity, 
                      type: 'error',
                      title: 'Processing Error',
                      description: `Failed to process video: ${errorMessage}`,
                      status: 'failed',
                      isLiveProcessing: false,
                      timestamp: Date.now()
                    } 
                  : activity
              )
            );
          }
          
          // Re-throw to be caught by the outer try-catch
          throw error;
        }
      }
      
      console.log('Video processing completed successfully');
      
      // Skip if the component was unmounted
      if (!currentActivityId) {
        console.log('Activity was cleared before completion');
        return;
      }
      
      // After all steps are complete, update the activity to show completion
      setActivities(prevActivities => {
        return prevActivities.map(activity => {
          if (activity.id === currentActivityId) {
            return {
              ...activity,
              type: 'video_processing' as const,
              progress: 100,
              title: `Learning App Ready: ${videoTitle || 'Untitled Video'}`,
              description: "Your learning app is ready to view.",
              link: `/video-learning-tool?videoUrl=${encodeURIComponent(detectedUrl)}`,
              status: 'completed' as const,
              isLiveProcessing: false,
              timestamp: Date.now()
            };
          }
          return activity;
        });
      });

      try {
        // Add a message with a link to the video learning tool
        const linkCardMessage: Message = {
          id: `linkcard-${Date.now()}`,
          role: 'assistant',
          content: `Your learning app for "${videoTitle || 'Untitled Video'}" is ready! [Click here to open](/video-learning-tool?videoUrl=${encodeURIComponent(detectedUrl)})`,
          timestamp: new Date(),
        };
        setMessages(prevMessages => [...prevMessages, linkCardMessage]);
      } catch (messageError) {
        console.error('Error adding completion message:', messageError);
        // Don't fail the whole process if we can't add the message
      }
      
    } catch (error) {
      console.error('Error in video processing:', error);
      
      // Only update error state if we still have a valid activity ID
      if (currentActivityId) {
        const errorMessage = error instanceof Error ? error.message : 'Unknown error';
        
        setActivities(prevActivities => {
          return prevActivities.map(activity => {
            if (activity.id === currentActivityId) {
              return {
                ...activity,
                type: 'error' as const,
                title: 'Video Processing Failed',
                description: `There was an error processing the video: ${errorMessage}`,
                status: 'failed' as const,
                isLiveProcessing: false,
                timestamp: Date.now()
              };
            }
            return activity;
          });
        });
      }
      
      // Re-throw the error to be caught by the caller
      throw error;
    } finally {
      // Clean up the activity ID reference
      currentActivityId = null;
=======

interface ActivityItem {
  id: string;
  type: 'video_processing' | 'image_generation' | 'chat_summary' | 'ai_thinking' | 'error' | 'user_action' | 'system_message' | 'event' | 'image' | 'analyzing_video' | 'analyzing' | 'generating' | 'processing' | 'complete' | 'video_complete';
  title: string;
  description?: string;
  timestamp: number;
  user?: string;
  progress?: number;
  isLiveProcessing?: boolean;
  isPerMessageLog?: boolean;
  sourceMessageId?: string;
  link?: string;
  icon?: React.ElementType;
  status?: 'pending' | 'in_progress' | 'completed' | 'failed';
  details?: string;
}

export default function ChatPage() {
  const { theme: themeValue, setTheme } = useTheme();
  const theme = themeValue === 'dark' ? 'dark' as const : 'light' as const;
  const [messages, setMessages] = useState<Message[]>([]);
  const [input, setInput] = useState("");
  const [isLoading, setIsLoading] = useState(false);
  const [conversationState, setConversationState] = useState<ConversationState>(() => ({
    sessionId: `session_${Date.now()}_${Math.random().toString(36).substr(2, 9)}`,
    stage: 'greeting',
    messages: [],
    messagesInStage: 0,
    capabilitiesShown: []
  }));

  // Voice state managed in the Audio and Voice State section below

  const [showWebcamModal, setShowWebcamModal] = useState(false);
  const [isCameraActive, setIsCameraActive] = useState(false);
  const [currentCameraFrame, setCurrentCameraFrame] = useState<string | null>(null);
  const videoRef = useRef<HTMLVideoElement>(null);
  const canvasRef = useRef<HTMLCanvasElement>(null);
  const captureIntervalRef = useRef<NodeJS.Timeout | null>(null);

  const [uploadedImageBase64, setUploadedImageBase64] = useState<string | null>(null);
  const fileInputRef = useRef<HTMLInputElement>(null);

  // UI State
  const [showToolsMenu, setShowToolsMenu] = useState(false);
  const [generatingImage, setGeneratingImage] = useState(false);
  const [showUploadOptions, setShowUploadOptions] = useState(false);
  const [sidebarOpen, setSidebarOpen] = useState(true);

  // Mobile state with proper SSR check
  const [isMobile, setIsMobile] = useState(() => {
    if (typeof window !== 'undefined') {
      return window.innerWidth < 768;
    }
    return false;
  });

  // Summary State
  const [summaryData, setSummaryData] = useState<any>(null);
  const [summaryError, setSummaryError] = useState<string | null>(null);
  const [summaryLoading, setSummaryLoading] = useState(false);

  // Speech Recognition State
  const isSpeakingRef = useRef(false);
  const [isSpeaking, setIsSpeaking] = useState(false); // UI state only

  // Video Learning State
  const [videoLearningUrl, setVideoLearningUrl] = useState<string>('');
  const [videoTitle, setVideoTitle] = useState<string>('');
  const [showVideoLearningModal, setShowVideoLearningModal] = useState(false);
  const [isProcessingVideo, setIsProcessingVideo] = useState(false);
  const [videoProcessingProgress, setVideoProcessingProgress] = useState(0);
  const [videoProcessingMessage, setVideoProcessingMessage] = useState('');
  const [detectedVideoUrl, setDetectedVideoUrl] = useState<string | null>(null);
  const [isGeneratingVideoApp, setIsGeneratingVideoApp] = useState(false);

  // Audio and Voice State
  const [aiVoiceState, setAiVoiceState] = useState<'idle' | 'listening' | 'processing' | 'error'>('idle');
  const [showVoiceModal, setShowVoiceModal] = useState(false);
  const [currentTranscription, setCurrentTranscription] = useState('');

  // Message State - using the declarations from the component start
  // messagesEndRef is already declared at the component start

  // ActivityItem interface defined once
  const [activities, setActivities] = useState<ActivityItem[]>([
    { id: 's1', type: 'system_message', timestamp: Date.now() - 3600000 * 3, user: 'AI Assistant', title: 'Chat Started', description: 'Initial conversation with AI Assistant began. Responded to "Project Setup Query".', status: 'completed' },
    { id: 's2', type: 'event', timestamp: Date.now() - 3600000 * 2, user: 'System', title: 'User Logged In', description: 'User successfully authenticated to the platform.', status: 'completed' },
    { id: 'prev_1', type: 'video_processing', title: 'Analyzing "Old Video Example"', description: 'Extracting key concepts.', timestamp: Date.now() - 1000000, progress: 30, status: 'in_progress', user: 'System' },
  ]);

  const messagesEndRef = useRef<HTMLDivElement>(null);

  const addActivity = useCallback((newActivity: Omit<ActivityItem, 'id' | 'timestamp'>) => {
    setActivities(prevActivities => [
      { ...newActivity, id: Date.now().toString() + Math.random(), timestamp: Date.now() } as ActivityItem, // Cast to ensure all props match
      ...prevActivities
    ]);
  }, []);

  const SpeechRecognition = typeof window !== "undefined" ? (window as any).SpeechRecognition || (window as any).webkitSpeechRecognition : null;
  const isSpeechSupported = !!SpeechRecognition;
  const recognition = useRef<any>(null);

  const handleSendMessage = async (textToSend?: string) => {
    const messageContent = textToSend || input.trim();
    if (messageContent === '' && !currentCameraFrame && !uploadedImageBase64) {
      if (showVoiceModal && aiVoiceState !== "listening") { setShowVoiceModal(false); setAiVoiceState("idle"); }
      return;
    }

    let userMessageContent = messageContent;
    if (uploadedImageBase64 && !userMessageContent) userMessageContent = "[Uploaded Image]";
    else if (currentCameraFrame && !userMessageContent) userMessageContent = "[Webcam Image]";
    else if (uploadedImageBase64 && userMessageContent) userMessageContent = `${userMessageContent} [Image Attached]`;

    const userMessage: Message = { id: `user-${Date.now()}`, role: 'user', content: userMessageContent, timestamp: new Date() };
    setMessages(prev => [...prev, userMessage]);

    const imageToSendForThisMessage = uploadedImageBase64;
    const frameToSendForThisMessage = currentCameraFrame;

    const detectedUrlInMessage = detectYouTubeUrl(userMessage.content);
    if (detectedUrlInMessage && !imageToSendForThisMessage && !frameToSendForThisMessage) {
      (async () => {
        try {
          const title = await getVideoTitle(detectedUrlInMessage);
          await startVideoLearningAppProcessing(detectedUrlInMessage, title);
        } catch (error) {
          console.error("Error processing YouTube URL in background:", error);
        }
      })();
>>>>>>> fa313269
    }
  }, [addActivity, setActivities, setMessages]);

<<<<<<< HEAD
  const startWebcam = useCallback(async () => {
    try {
      const stream = await navigator.mediaDevices.getUserMedia({
        video: { facingMode: 'user' },
        audio: false
      });
      
      if (videoRef.current) {
        videoRef.current.srcObject = stream;
        await videoRef.current.play();
        setIsCameraActive(true);
        return true;
=======
    const currentInputForApi = messageContent;
    setInput(''); setCurrentTranscription(''); setIsLoading(true);
    if (showVoiceModal && aiVoiceState !== "listening") { setShowVoiceModal(false); setAiVoiceState("idle"); }

    const assistantMessageId = `asst-${Date.now()}`;
    try {
      const apiRequestBody: any = { messages: [{ role: 'user', parts: [{ text: currentInputForApi || (frameToSendForThisMessage ? "[Webcam Image]" : "") || (imageToSendForThisMessage ? "[Uploaded Image]" : "")}] }] };
      if (imageToSendForThisMessage) apiRequestBody.imageData = imageToSendForThisMessage;
      if (frameToSendForThisMessage) apiRequestBody.cameraFrame = frameToSendForThisMessage;

      setMessages(prev => [...prev, { id: assistantMessageId, role: 'assistant', content: "...", timestamp: new Date() }]);
      const response = await fetch('/api/chat', { method: 'POST', headers: { 'Content-Type': 'application/json' }, body: JSON.stringify(apiRequestBody) });

      if (imageToSendForThisMessage) setUploadedImageBase64(null);
      if (frameToSendForThisMessage) setCurrentCameraFrame(null);

      if (!response.ok) { const errData = await response.json().catch(() => ({})); throw new Error(errData.error || `API Error: ${response.status}`); }
      if (!response.body) throw new Error('Response body is null');

      const reader = response.body.getReader(); const decoder = new TextDecoder();
      let assistantResponseContent = ''; let firstChunkProcessed = false;
      while (true) {
        const { done, value } = await reader.read(); if (done) break;
        const chunk = decoder.decode(value, { stream: true });
        const lines = chunk.split('\n');
        for (const line of lines) {
          if (line.startsWith('data: ')) {
            const jsonData = line.substring('data: '.length); if (jsonData.trim() === '[DONE]') break;
            try {
              const parsedData = JSON.parse(jsonData);
              if (parsedData.content) {
                assistantResponseContent += parsedData.content;
                setMessages(prev => prev.map(msg => msg.id === assistantMessageId ? { ...msg, content: assistantResponseContent, timestamp: new Date() } : msg));
                firstChunkProcessed = true;
              }
            } catch (e) { console.error('Error parsing stream data chunk:', e, 'Chunk:', jsonData); }
          }
        }
      }
      if (!firstChunkProcessed && assistantResponseContent.trim() === '') {
        setMessages(prev => prev.map(msg => msg.id === assistantMessageId ? { ...msg, content: "Assistant responded with empty content.", timestamp: new Date() } : msg));
>>>>>>> fa313269
      }
      return false;
    } catch (error) {
<<<<<<< HEAD
      console.error('Error accessing webcam:', error);
      addActivity({
        type: 'error',
        title: 'Webcam Error',
        description: 'Could not access webcam. Please check permissions.',
        status: 'failed'
      });
      return false;
    }
  }, [addActivity]);

  const captureFrame = useCallback(async () => {
    if (!videoRef.current || !canvasRef.current) return;
    
    const video = videoRef.current;
    const canvas = canvasRef.current;
    const context = canvas.getContext("2d");
    
    if (!context || video.videoWidth === 0 || video.videoHeight === 0) {
      console.warn("Cannot capture frame: Video not ready");
      return;
    }
    
    canvas.width = video.videoWidth;
    canvas.height = video.videoHeight;
    context.drawImage(video, 0, 0, canvas.width, canvas.height);
    
    setShowWebcamModal(true);
    try {
      await startWebcam();
      if (videoRef.current) {
        await videoRef.current.play();
        setIsCameraActive(true);
      }
    } catch (error) { 
      console.error("Error accessing webcam:", error); 
      setIsCameraActive(false); 
      setShowWebcamModal(false);
      addActivity({
        type: 'error',
        title: 'Webcam Error',
        description: 'Failed to access webcam. Please check permissions.',
        status: 'failed'
      });
    }
  }, [startWebcam, addActivity]);

// ...


  const stopCamera = useCallback(() => {
    if (videoRef.current && videoRef.current.srcObject) {
      (videoRef.current.srcObject as MediaStream).getTracks().forEach(track => track.stop());
      videoRef.current.srcObject = null;
    }
    setIsCameraActive(false); 
    setCurrentCameraFrame(null);
    if (captureIntervalRef.current) { 
      clearInterval(captureIntervalRef.current); 
      captureIntervalRef.current = null; 
    }
    setShowWebcamModal(false);
  }, []);

=======
      console.error('Failed to send message:', error);
      const errorMsg = error instanceof Error ? error.message : String(error);
      setMessages(prev => prev.map(msg => msg.id === assistantMessageId && msg.content === "..." ? { ...msg, content: `Error: ${errorMsg}`, timestamp: new Date() } : msg));
      setMessages(prev => {
        if (!prev.some(m => m.id === assistantMessageId && m.content.startsWith("Error:"))) {
          return [...prev, { id: assistantMessageId, role: 'assistant', content: `Error: ${errorMsg}`, timestamp: new Date() }];
        } return prev;
      });
    } finally { setIsLoading(false); }
  };

  const scrollToBottom = () => { messagesEndRef.current?.scrollIntoView({ behavior: "smooth" }); };
  useEffect(() => { scrollToBottom(); }, [messages]);

  useEffect(() => {
    if (!isSpeechSupported || typeof window === "undefined") return;
    recognition.current = new SpeechRecognition();
    recognition.current.continuous = false; recognition.current.interimResults = true; recognition.current.lang = "en-US";
    recognition.current.onstart = () => { setAiVoiceState("listening"); setCurrentTranscription(""); };
    recognition.current.onresult = (event: any) => {
      let interim = "", final = "";
      for (let i = event.resultIndex; i < event.results.length; ++i) {
        if (event.results[i].isFinal) final += event.results[i][0].transcript; else interim += event.results[i][0].transcript;
      }
      setCurrentTranscription(interim || final); if (final) setInput(final);
    };
    recognition.current.onend = () => {
      setAiVoiceState("processing");
      if (currentTranscription.trim()) handleSendMessage(currentTranscription.trim());
      else { setShowVoiceModal(false); setAiVoiceState("idle"); }
    };
    recognition.current.onerror = (event: any) => {
      console.error("Speech error:", event.error); setAiVoiceState("error");
      setTimeout(() => { setShowVoiceModal(false); setAiVoiceState("idle"); }, 2000);
    };
    return () => { if (recognition.current) recognition.current.stop(); };
  }, [isSpeechSupported, SpeechRecognition, handleSendMessage]);

  const handleDownloadTranscript = () => {
    const transcript = messages.map((msg) => `${msg.role === 'user' ? 'User' : 'Assistant'} (${msg.timestamp.toLocaleTimeString([], { hour: '2-digit', minute: '2-digit' })}): ${msg.content}`).join("\n\n");
    const blob = new Blob([transcript], { type: "text/plain" }); const url = URL.createObjectURL(blob);
    const link = document.createElement("a"); link.href = url; link.download = "chat-transcript.txt";
    document.body.appendChild(link); link.click(); document.body.removeChild(link); URL.revokeObjectURL(url);
  };

  const handleSummarizeChat = async () => {
    const activityId = `summ-${Date.now()}`;
    addActivity({ type: "chat_summary", title: "Summarizing Conversation", description: "Processing chat history...", progress: 30, status: 'in_progress', isPerMessageLog: false });
    setSummaryLoading(true); setSummaryError(null); setSummaryData(null);
    try {
      const apiMessages = messages.map(m => ({ role: m.role, content: m.content }));
      if (apiMessages.length === 0) {
        setActivities(prev => prev.map(act => act.id === activityId ? { ...act, type: "system_message", progress: 100, description: "No messages to summarize.", title: "Summarization Skipped", status: 'completed' } : act));
        setSummaryLoading(false); return;
      }
      const response = await fetch("/api/gemini-proxy?action=summarizeChat", { method: "POST", headers: { "Content-Type": "application/json" }, body: JSON.stringify({ messages: apiMessages }) });
      const result = await response.json();
      if (!response.ok) throw new Error(result?.error || `API Error: ${response.status}`);
      if (result.summary) {
        setActivities(prev => prev.map(act => act.id === activityId ? { ...act, type: "chat_summary", progress: 100, description: result.summary.substring(0, 200) + (result.summary.length > 200 ? "..." : ""), title: "Chat Summary Ready", status: 'completed', details: result.summary } : act));
      } else throw new Error("Summary not found in API response.");
    } catch (error) {
      const errorMessage = error instanceof Error ? error.message : String(error);
      setActivities(prev => prev.map(act => act.id === activityId ? { ...act, type: "error", progress: undefined, description: errorMessage, title: "Summarization Failed", status: 'failed' } : act));
    } finally { setSummaryLoading(false); }
  };

  const portGenerateImageDescription = async (prompt: string) => {
    setShowToolsMenu(false); setGeneratingImage(true);
    await handleSendMessage(`Describe an image based on the following prompt: "${prompt}". Provide a detailed visual description...`);
    setGeneratingImage(false);
  };

  const portHandleToolClick = async (toolName: string) => {
    setShowToolsMenu(false); const currentPrompt = input.trim() || "something generic"; let llmPrompt = "";
    switch (toolName) {
      case "search_web": llmPrompt = `Act as a web search engine... for "${currentPrompt}".`; break;
      case "run_deep_research": llmPrompt = `Perform a deep research on "${currentPrompt}".`; break;
      case "think_longer": llmPrompt = `Elaborate on the topic "${currentPrompt}"...`; break;
      case "brainstorm_ideas": llmPrompt = `Brainstorm 5-7 creative ideas related to "${currentPrompt}".`; break;
      default: return;
    }
    await handleSendMessage(llmPrompt);
  };

  const handleYouTubeVideoOptionClick = () => {
    const systemMessage: Message = { id: `sys-${Date.now()}`, role: 'assistant', content: "Please paste a YouTube URL in the chat input to process a video.", timestamp: new Date() };
    setMessages(prevMessages => [...prevMessages, systemMessage]);
    setShowUploadOptions(false);
  };

  const uploadMenuItems = [
    { id: "image_upload", label: "Upload Image", icon: FileUp, action: () => { fileInputRef.current?.click(); setShowUploadOptions(false); } },
    { id: "youtube_video", label: "YouTube Video", icon: Youtube, action: handleYouTubeVideoOptionClick }
  ];

  const handleFileChange = (event: React.ChangeEvent<HTMLInputElement>) => {
    const file = event.target.files?.[0];
    if (file && file.type.startsWith("image/")) {
      const reader = new FileReader();
      reader.onloadend = () => {
        const base64String = reader.result as string;
        setUploadedImageBase64(base64String.split(",")[1]);
        setMessages(prev => [...prev, { id: Date.now().toString(), role: 'user', content: `[Image selected: ${file.name}] Ready to send.`, timestamp: new Date() }]);
      };
      reader.readAsDataURL(file);
    } else if (file) {
      setMessages(prev => [...prev, { id: Date.now().toString(), role: 'assistant', content: `Selected file "${file.name}" is not an image. Please select an image file.`, timestamp: new Date() }]);
    }
    if (event.target) event.target.value = "";
  };

  const startVideoLearningAppProcessing = async (detectedUrl: string, videoTitle: string) => {
    const activityId = `vid-${Date.now()}`;

    const initialActivity: ActivityItem = {
      id: activityId,
      type: "analyzing_video",
      title: `Processing Video: ${videoTitle || 'Untitled Video'}`,
      description: "Initializing video analysis...",
      progress: 0,
      timestamp: Date.now(),
      isPerMessageLog: false,
      status: 'in_progress',
    };
    // Use the callback form of setActivities to ensure it gets the latest state if called rapidly
    setActivities(prevActivities => [initialActivity, ...prevActivities]);

    // Simulate Progress
    let currentProgress = 0;
    const steps = [
      { progress: 25, description: "Analyzing video content...", type: "analyzing_video" },
      { progress: 50, description: "Extracting key concepts...", type: "video_processing" },
      { progress: 75, description: "Generating learning modules...", type: "video_processing" },
    ];

    const progressInterval = setInterval(() => {
      if (currentProgress < 100 && steps.length > 0) {
        const nextStep = steps.shift();
        if (nextStep) {
          currentProgress = nextStep.progress;
          setActivities(prevActivities =>
            prevActivities.map(act =>
              act.id === activityId
                ? {
                    ...act,
                    progress: currentProgress,
                    type: nextStep.type as ActivityItem['type'],
                    description: nextStep.description,
                  }
                : act
            )
          );
        }
      } else {
        clearInterval(progressInterval);
        currentProgress = 100;

        setActivities(prevActivities =>
          prevActivities.map(act =>
            act.id === activityId
              ? {
                  ...act,
                  type: "video_complete",
                  progress: 100,
                  title: `Learning App Ready: ${videoTitle || 'Untitled Video'}`,
                  description: "Your learning app is ready to view.",
                  link: `/video-learning-tool?videoUrl=${encodeURIComponent(detectedUrl)}`,
                  status: 'completed',
                }
              : act
          )
        );

        const linkCardMessage: Message = {
          id: `linkcard-${Date.now()}`,
          role: 'assistant',
          content: `Your learning app for "${videoTitle || 'Untitled Video'}" is ready! [Click here to open](/video-learning-tool?videoUrl=${encodeURIComponent(detectedUrl)})`,
          timestamp: new Date(),
        };
        setMessages(prevMessages => [...prevMessages, linkCardMessage]);
      }
    }, 1000);
  };

  const captureFrame = useCallback(() => {
    if (videoRef.current && canvasRef.current) {
      const video = videoRef.current; const canvas = canvasRef.current; const context = canvas.getContext("2d");
      if (!context || video.videoWidth === 0 || video.videoHeight === 0) return;
      canvas.width = video.videoWidth; canvas.height = video.videoHeight;
      context.drawImage(video, 0, 0, canvas.width, canvas.height);
      setCurrentCameraFrame(canvas.toDataURL("image/jpeg", 0.8).split(",")[1]);
    }
  }, []);

  const startCamera = useCallback(async () => {
    setShowWebcamModal(true);
    try {
      const stream = await navigator.mediaDevices.getUserMedia({ video: true });
      if (videoRef.current) {
        videoRef.current.srcObject = stream; await videoRef.current.play(); setIsCameraActive(true);
        if (captureIntervalRef.current) clearInterval(captureIntervalRef.current);
        captureIntervalRef.current = setInterval(captureFrame, 2000);
      }
    } catch (error) { console.error("Error accessing webcam:", error); setIsCameraActive(false); setShowWebcamModal(false); }
  }, [captureFrame]);

  const stopCamera = useCallback(() => {
    if (videoRef.current && videoRef.current.srcObject) {
      (videoRef.current.srcObject as MediaStream).getTracks().forEach(track => track.stop());
      videoRef.current.srcObject = null;
    }
    setIsCameraActive(false); setCurrentCameraFrame(null);
    if (captureIntervalRef.current) { clearInterval(captureIntervalRef.current); captureIntervalRef.current = null; }
    setShowWebcamModal(false);
  }, []);

>>>>>>> fa313269
  const handleMicButtonClick = useCallback(() => {
    if (!isSpeechSupported) { console.warn("Speech recognition not supported."); return; }
    if (aiVoiceState === "listening" || aiVoiceState === "processing") {
      if (recognition.current) recognition.current.stop();
      setShowVoiceModal(false);
    } else {
      setCurrentTranscription(""); setShowVoiceModal(true);
      try { recognition.current?.start(); } catch (e) { console.error(e); setAiVoiceState("error");}
<<<<<<< HEAD
    }
  }, [isSpeechSupported, aiVoiceState, recognition]);

  // Audio queue state management with refs
  const audioQueueRef = useRef<string[]>([]);
  const [isPlayingAudio, setIsPlayingAudio] = useState(false); // UI state only

  // Mobile detection effect
  useEffect(() => {
    const checkMobile = () => setIsMobile(window.innerWidth < 768);
    checkMobile();
    window.addEventListener('resize', checkMobile);
    return () => window.removeEventListener('resize', checkMobile);
  }, []);

  const getActivityIcon = (type: ActivityItem['type']): React.ElementType => {
    switch (type) {
      case 'video_processing': case 'analyzing_video': return Video;
      case 'image_generation': case 'image': return ImageIcon;
      case 'chat_summary': return ListChecks;
      case 'ai_thinking': return Sparkles;
      case 'error': return AlertTriangle;
      case 'user_action': return Edit3;
      case 'system_message': return MessageCircle;
      case 'event': return Zap;
      case 'complete': case 'video_complete': return CheckCircle;
      default: return Zap;
    }
  };
  const getActivityColor = (type: ActivityItem['type']): string => {
    switch (type) {
      case 'video_processing': case 'analyzing_video': return 'text-blue-500';
      case 'image_generation': case 'image': return 'text-purple-500';
      case 'chat_summary': return 'text-green-500';
      case 'ai_thinking': return 'text-yellow-500';
      case 'error': return 'text-red-500';
      case 'complete': case 'video_complete': return 'text-green-600';
      default: return 'text-gray-500';
    }
  };

  const SidebarContent: React.FC<{ activities: ActivityItem[], currentPath: string, className?: string, open?: boolean; onSummarizeChat?: () => void; }> = ({ activities, currentPath, className, open, onSummarizeChat }) => {
    const navLinks = [ { href: "/threads", label: "Threads", icon: ListChecks }, { href: "/shared-with-me", label: "Shared With Me", icon: Users }, { href: "/settings", label: "Settings", icon: SettingsIcon }, ];
    return (
      <div className={cn("flex flex-col h-full bg-card text-card-foreground border-r", className)}>
        <div className="p-4 border-b"><Link href="/" className="flex items-center space-x-2"><div className="w-8 h-8 rounded-lg bg-gradient-to-br from-primary to-orange-400 flex items-center justify-center"><Bot size={20} className="text-primary-foreground" /></div><h2 className="text-lg font-semibold">AI Platform</h2></Link></div>
        <nav className="flex-grow px-4 py-2 space-y-1">{navLinks.map((link) => (<Link key={link.label} href={link.href} className={cn("flex items-center space-x-3 px-3 py-2.5 rounded-md text-sm font-medium transition-colors", currentPath === link.href ? "bg-primary text-primary-foreground shadow-sm" : "hover:bg-muted hover:text-foreground")}><link.icon size={18} /><span>{link.label}</span></Link>))}</nav>
        {onSummarizeChat && open && (<div className="mt-2 mb-2 px-4"><Button variant="outline" size="sm" className="w-full" onClick={onSummarizeChat} disabled={summaryLoading}>{summaryLoading ? <Loader className="w-4 h-4 mr-2 animate-spin" /> : <MessageSquareText className="w-4 h-4 mr-2" />}Summarize Chat</Button></div>)}
        <div className="px-4 mt-auto mb-4"><Button variant="outline" className="w-full justify-start space-x-3"><LogOut size={18} /><span>Log Out</span></Button></div>
        <div className="flex-shrink-0 border-t p-4"><h3 className="text-sm font-semibold mb-3 text-muted-foreground px-2">Threads</h3><ScrollArea className="h-[250px]">{activities.length === 0 && (<p className="text-xs text-muted-foreground p-2">No recent activity.</p>)}{activities.map((activity) => (<div key={activity.id} className="text-xs mb-1">{activity.type === 'video_processing' ? (
    <div className="mb-3 p-3 border rounded-lg bg-background hover:bg-muted/50 transition-colors">
      <VideoLearningCard 
        videoUrl={activity.link || ''}
        videoTitle={activity.title}
        onGenerateApp={(url) => {
          // Handle generate app action
          window.open(`/video-learning-tool?videoUrl=${encodeURIComponent(url)}`, '_blank');
        }}
        theme={resolvedTheme === 'dark' ? 'dark' : 'light'}
        isGenerating={activity.status === 'in_progress'}
      />
    </div>
  ) : activity.isPerMessageLog ? (activity.isLiveProcessing ? (
    <div className="p-2 border border-border rounded-md bg-muted/30 hover:bg-muted/60 transition-colors">
      <div className="flex items-center justify-between mb-1">
        <span className="font-medium text-foreground truncate flex items-center">
          <Sparkles size={14} className={`mr-1.5 ${getActivityColor(activity.type)} animate-pulse`} /> 
          {activity.title || activity.details || "Processing..."}
        </span>
      </div>
      {activity.description && <p className="text-muted-foreground truncate">{activity.description}</p>}
    </div>
  ) : (
    <div className="flex items-center p-1.5 rounded-md hover:bg-muted/60 transition-colors cursor-pointer">
      <Sparkles size={14} className={`mr-1.5 ${getActivityColor(activity.type)} flex-shrink-0`} />
      <span className="text-muted-foreground truncate">{activity.title || activity.details || "Processed"}</span>
    </div>
  )) : (
    <div className="flex items-start mb-2 p-2 rounded-md hover:bg-muted transition-colors">{React.createElement(activity.icon || getActivityIcon(activity.type), { size: 18, className: `mr-2.5 mt-0.5 flex-shrink-0 ${getActivityColor(activity.type)}` })}<div className="flex-grow truncate"><div className="font-medium text-foreground truncate">{activity.title || activity.details}</div>{activity.description && <p className="text-muted-foreground truncate">{activity.description}</p>}{typeof activity.progress === 'number' && activity.progress < 100 && (<Progress value={activity.progress} className="h-1.5 mt-1" />)}{activity.link && activity.status === 'completed' && (<Link href={activity.link} target="_blank" className="text-primary hover:underline text-xs flex items-center mt-0.5">View Details <ExternalLink size={12} className="ml-1" /></Link>)}<p className="text-muted-foreground/80 text-xs mt-0.5">{activity.user || 'System'} - {new Date(activity.timestamp).toLocaleTimeString([], { hour: '2-digit', minute: '2-digit' })}</p></div></div>)}</div>))}</ScrollArea></div>
      </div>);
  };

  const DesktopSidebar: React.FC<{ activities: ActivityItem[], currentPath: string, className?: string, onSummarizeChat?: () => void; open: boolean; setOpen: (open: boolean) => void; }> = ({ activities, currentPath, className, onSummarizeChat, open, setOpen }) => {
    const [isHovered, setIsHovered] = useState(false); const effectiveOpen = open || isHovered;
    return (<motion.div animate={{ width: effectiveOpen ? "288px" : "68px" }} className={cn("h-full relative z-30 hidden md:flex flex-col", className)} onMouseEnter={() => { if (!open) setIsHovered(true); }} onMouseLeave={() => { if (!open) setIsHovered(false); }} transition={{ type: "spring", stiffness: 200, damping: 25 }}><SidebarContent activities={activities} currentPath={currentPath} onSummarizeChat={onSummarizeChat} open={effectiveOpen} /><Button variant="ghost" size="icon" className={cn("absolute top-1/2 -right-4 transform -translate-y-1/2 bg-card border rounded-full h-8 w-8 z-40 shadow-md hover:bg-muted", "transition-opacity duration-300", effectiveOpen ? "opacity-100" : "opacity-0 group-hover:opacity-100" )} onClick={() => setOpen(!open)}>{open ? <ChevronLeft className="h-4 w-4" /> : <ChevronRight className="h-4 w-4" />}</Button></motion.div>);
  };

  const MobileSidebarSheet: React.FC<{ open: boolean, onOpenChange: (open: boolean) => void, activities: ActivityItem[], currentPath: string, onSummarizeChat?: () => void; }> = ({ open, onOpenChange, activities, currentPath, onSummarizeChat }) => {
    if (!open) return null;
    return (<div className="fixed inset-0 z-40 bg-black/50 md:hidden" onClick={() => onOpenChange(false)}><div className="fixed inset-y-0 left-0 w-72 bg-card shadow-xl z-50" onClick={e => e.stopPropagation()}><SidebarContent activities={activities} currentPath={currentPath} className="border-r" onSummarizeChat={onSummarizeChat} open={open} /></div></div>);
  };

  const speakMessage = useCallback((text: string): void => {
    if (typeof window !== "undefined" && "speechSynthesis" in window) {
      audioQueueRef.current = [...audioQueueRef.current, text];
      processAudioQueue();
    }
  }, []);

  const processAudioQueue = useCallback((): void => {
    if (audioQueueRef.current.length > 0 && !isSpeakingRef.current && typeof window !== "undefined") {
      isSpeakingRef.current = true;
      setIsPlayingAudio(true);
      
      const textToSpeak = audioQueueRef.current[0];
      const utterance = new SpeechSynthesisUtterance(textToSpeak);

      utterance.onend = () => {
        isSpeakingRef.current = false;
        audioQueueRef.current = audioQueueRef.current.slice(1);
        setIsPlayingAudio(false);
        
        // Process next in queue if any
        if (audioQueueRef.current.length > 0) {
          processAudioQueue();
        }
      };

      utterance.onerror = () => {
        isSpeakingRef.current = false;
        audioQueueRef.current = audioQueueRef.current.slice(1);
        setIsPlayingAudio(false);
        
        // Process next in queue if any
        if (audioQueueRef.current.length > 0) {
          processAudioQueue();
        }
      };

      window.speechSynthesis.speak(utterance);
    }
  }, []);
=======
    }
  }, [isSpeechSupported, aiVoiceState, recognition]);

  // Audio queue state management with refs
  const audioQueueRef = useRef<string[]>([]);
  const [isPlayingAudio, setIsPlayingAudio] = useState(false); // UI state only

  // Mobile detection effect
  useEffect(() => {
    const checkMobile = () => setIsMobile(window.innerWidth < 768);
    checkMobile();
    window.addEventListener('resize', checkMobile);
    return () => window.removeEventListener('resize', checkMobile);
  }, []);

  const getActivityIcon = (type: ActivityItem['type']): React.ElementType => {
    switch (type) {
      case 'video_processing': case 'analyzing_video': return Video;
      case 'image_generation': case 'image': return ImageIcon;
      case 'chat_summary': return ListChecks;
      case 'ai_thinking': return Sparkles;
      case 'error': return AlertTriangle;
      case 'user_action': return Edit3;
      case 'system_message': return MessageCircle;
      case 'event': return Zap;
      case 'complete': case 'video_complete': return CheckCircle;
      default: return Zap;
    }
  };
  const getActivityColor = (type: ActivityItem['type']): string => {
    switch (type) {
      case 'video_processing': case 'analyzing_video': return 'text-blue-500';
      case 'image_generation': case 'image': return 'text-purple-500';
      case 'chat_summary': return 'text-green-500';
      case 'ai_thinking': return 'text-yellow-500';
      case 'error': return 'text-red-500';
      case 'complete': case 'video_complete': return 'text-green-600';
      default: return 'text-gray-500';
    }
  };

  const SidebarContent: React.FC<{ activities: ActivityItem[], currentPath: string, className?: string, open?: boolean; onSummarizeChat?: () => void; }> = ({ activities, currentPath, className, open, onSummarizeChat }) => {
    const navLinks = [ { href: "/threads", label: "Threads", icon: ListChecks }, { href: "/shared-with-me", label: "Shared With Me", icon: Users }, { href: "/settings", label: "Settings", icon: SettingsIcon }, ];
    return (
      <div className={cn("flex flex-col h-full bg-card text-card-foreground border-r", className)}>
        <div className="p-4 border-b"><Link href="/" className="flex items-center space-x-2"><div className="w-8 h-8 rounded-lg bg-gradient-to-br from-primary to-orange-400 flex items-center justify-center"><Bot size={20} className="text-primary-foreground" /></div><h2 className="text-lg font-semibold">AI Platform</h2></Link></div>
        <nav className="flex-grow px-4 py-2 space-y-1">{navLinks.map((link) => (<Link key={link.label} href={link.href} className={cn("flex items-center space-x-3 px-3 py-2.5 rounded-md text-sm font-medium transition-colors", currentPath === link.href ? "bg-primary text-primary-foreground shadow-sm" : "hover:bg-muted hover:text-foreground")}><link.icon size={18} /><span>{link.label}</span></Link>))}</nav>
        {onSummarizeChat && open && (<div className="mt-2 mb-2 px-4"><Button variant="outline" size="sm" className="w-full" onClick={onSummarizeChat} disabled={summaryLoading}>{summaryLoading ? <Loader className="w-4 h-4 mr-2 animate-spin" /> : <MessageSquareText className="w-4 h-4 mr-2" />}Summarize Chat</Button></div>)}
        <div className="px-4 mt-auto mb-4"><Button variant="outline" className="w-full justify-start space-x-3"><LogOut size={18} /><span>Log Out</span></Button></div>
        <div className="flex-shrink-0 border-t p-4"><h3 className="text-sm font-semibold mb-3 text-muted-foreground px-2">Threads</h3><ScrollArea className="h-[250px]">{activities.length === 0 && (<p className="text-xs text-muted-foreground p-2">No recent activity.</p>)}{activities.map((activity) => (<div key={activity.id} className="text-xs mb-1">{activity.isPerMessageLog ? (activity.isLiveProcessing ? (<div className="p-2 border border-border rounded-md bg-muted/30 hover:bg-muted/60 transition-colors"><div className="flex items-center justify-between mb-1"><span className="font-medium text-foreground truncate flex items-center"><Sparkles size={14} className={`mr-1.5 ${getActivityColor(activity.type)} animate-pulse`} /> {activity.title || activity.details || "Processing..."}</span></div>{activity.description && <p className="text-muted-foreground truncate">{activity.description}</p>}</div>) : (<div className="flex items-center p-1.5 rounded-md hover:bg-muted/60 transition-colors cursor-pointer"><Sparkles size={14} className={`mr-1.5 ${getActivityColor(activity.type)} flex-shrink-0`} /><span className="text-muted-foreground truncate">{activity.title || activity.details || "Processed"}</span></div>)) : (<div className="flex items-start mb-2 p-2 rounded-md hover:bg-muted transition-colors">{React.createElement(activity.icon || getActivityIcon(activity.type), { size: 18, className: `mr-2.5 mt-0.5 flex-shrink-0 ${getActivityColor(activity.type)}` })}<div className="flex-grow truncate"><div className="font-medium text-foreground truncate">{activity.title || activity.details}</div>{activity.description && <p className="text-muted-foreground truncate">{activity.description}</p>}{typeof activity.progress === 'number' && activity.progress < 100 && (<Progress value={activity.progress} className="h-1.5 mt-1" />)}{activity.link && activity.status === 'completed' && (<Link href={activity.link} target="_blank" className="text-primary hover:underline text-xs flex items-center mt-0.5">View Details <ExternalLink size={12} className="ml-1" /></Link>)}<p className="text-muted-foreground/80 text-xs mt-0.5">{activity.user || 'System'} - {new Date(activity.timestamp).toLocaleTimeString([], { hour: '2-digit', minute: '2-digit' })}</p></div></div>)}</div>))}</ScrollArea></div>
      </div>);
  };

  const DesktopSidebar: React.FC<{ activities: ActivityItem[], currentPath: string, className?: string, onSummarizeChat?: () => void; open: boolean; setOpen: (open: boolean) => void; }> = ({ activities, currentPath, className, onSummarizeChat, open, setOpen }) => {
    const [isHovered, setIsHovered] = useState(false); const effectiveOpen = open || isHovered;
    return (<motion.div animate={{ width: effectiveOpen ? "288px" : "68px" }} className={cn("h-full relative z-30 hidden md:flex flex-col", className)} onMouseEnter={() => { if (!open) setIsHovered(true); }} onMouseLeave={() => { if (!open) setIsHovered(false); }} transition={{ type: "spring", stiffness: 200, damping: 25 }}><SidebarContent activities={activities} currentPath={currentPath} onSummarizeChat={onSummarizeChat} open={effectiveOpen} /><Button variant="ghost" size="icon" className={cn("absolute top-1/2 -right-4 transform -translate-y-1/2 bg-card border rounded-full h-8 w-8 z-40 shadow-md hover:bg-muted", "transition-opacity duration-300", effectiveOpen ? "opacity-100" : "opacity-0 group-hover:opacity-100" )} onClick={() => setOpen(!open)}>{open ? <ChevronLeft className="h-4 w-4" /> : <ChevronRight className="h-4 w-4" />}</Button></motion.div>);
  };

  const MobileSidebarSheet: React.FC<{ open: boolean, onOpenChange: (open: boolean) => void, activities: ActivityItem[], currentPath: string, onSummarizeChat?: () => void; }> = ({ open, onOpenChange, activities, currentPath, onSummarizeChat }) => {
    if (!open) return null;
    return (<div className="fixed inset-0 z-40 bg-black/50 md:hidden" onClick={() => onOpenChange(false)}><div className="fixed inset-y-0 left-0 w-72 bg-card shadow-xl z-50" onClick={e => e.stopPropagation()}><SidebarContent activities={activities} currentPath={currentPath} className="border-r" onSummarizeChat={onSummarizeChat} open={open} /></div></div>);
  };

  const speakMessage = useCallback((text: string): void => {
    if (typeof window !== "undefined" && "speechSynthesis" in window) {
      audioQueueRef.current = [...audioQueueRef.current, text];
      processAudioQueue();
    }
  }, []);

  const processAudioQueue = useCallback((): void => {
    if (audioQueueRef.current.length > 0 && !isSpeakingRef.current && typeof window !== "undefined") {
      isSpeakingRef.current = true;
      setIsPlayingAudio(true);

      const textToSpeak = audioQueueRef.current[0];
      const utterance = new SpeechSynthesisUtterance(textToSpeak);

      utterance.onend = () => {
        isSpeakingRef.current = false;
        audioQueueRef.current = audioQueueRef.current.slice(1);
        setIsPlayingAudio(false);

        // Process next in queue if any
        if (audioQueueRef.current.length > 0) {
          processAudioQueue();
        }
      };

      utterance.onerror = () => {
        isSpeakingRef.current = false;
        audioQueueRef.current = audioQueueRef.current.slice(1);
        setIsPlayingAudio(false);

        // Process next in queue if any
        if (audioQueueRef.current.length > 0) {
          processAudioQueue();
        }
      };

      window.speechSynthesis.speak(utterance);
    }
  }, []);
>>>>>>> fa313269

  // Clean up speech synthesis on unmount
  useEffect(() => {
    return (): void => {
      if (typeof window !== "undefined" && window.speechSynthesis?.speaking) {
        window.speechSynthesis.cancel();
        isSpeakingRef.current = false;
        setIsPlayingAudio(false);
      }
    };
  }, []);

  return (
    <div className="flex h-screen bg-background">
<<<<<<< HEAD
      {/* Desktop Sidebar (hidden on mobile) */}
      <DesktopSidebar 
        activities={activities} 
        currentPath={currentPath} 
        onSummarizeChat={handleSummarizeChat} 
        open={sidebarOpen} 
        setOpen={setSidebarOpen} 
      />
      
      {/* Mobile Sidebar Overlay */}
      <MobileSidebarSheet 
        open={sidebarOpen} 
        onOpenChange={setSidebarOpen} 
        activities={activities} 
        currentPath={currentPath} 
        onSummarizeChat={handleSummarizeChat} 
      />
      
      <div className="flex-1 flex flex-col h-full p-0 md:p-4 justify-center items-center overflow-hidden relative">
        <Card className="w-full h-full flex flex-col shadow-lg rounded-none md:rounded-lg">
          <CardHeader className="border-b flex flex-row justify-between items-center">
            <div className="flex items-center gap-2">
              <Button 
                variant="ghost" 
                size="icon" 
                className="md:hidden"
                onClick={() => setSidebarOpen(true)}
              >
                <PanelRightOpen className="h-5 w-5" />
              </Button>
=======
      <div className="flex-1 flex flex-col h-full p-0 md:p-4 justify-center items-center overflow-hidden">
        <Card className="w-full h-full flex flex-col shadow-lg rounded-none md:rounded-lg">
          <CardHeader className="border-b flex flex-row justify-between items-center">
            <div className="flex items-center">
>>>>>>> fa313269
              <h1 className="text-xl font-semibold text-foreground">AI Chat Assistant</h1>
            </div>
            <div className="flex items-center space-x-2">
              <Button variant="outline" size="icon" onClick={() => setTheme(theme === "dark" ? "light" : "dark")} aria-label="Toggle theme"><Sun className="h-[1.2rem] w-[1.2rem] rotate-0 scale-100 transition-all dark:-rotate-90 dark:scale-0" /><Moon className="absolute h-[1.2rem] w-[1.2rem] rotate-90 scale-0 transition-all dark:rotate-0 dark:scale-100" /><span className="sr-only">Toggle theme</span></Button>
              <Button variant="outline" size="sm" onClick={handleDownloadTranscript}><Download className="w-4 h-4 mr-2" />Export Summary</Button>
            </div>
          </CardHeader>
          <CardContent className="flex-grow p-0">
            <ScrollArea className="h-[calc(100vh-14rem)] p-6">{messages.map((msg) => (<div key={msg.id} className={`mb-4 flex items-start gap-3 ${msg.role === 'user' ? 'justify-end' : ''}`}>{msg.role === 'assistant' && (<Avatar className="w-8 h-8 border"><AvatarFallback><Bot size={18} /></AvatarFallback></Avatar>)}<div className={`p-3 rounded-lg max-w-[70%] shadow-sm ${msg.role === 'user' ? 'bg-primary text-primary-foreground self-end' : 'bg-muted text-muted-foreground'}`}><p className="text-sm whitespace-pre-wrap">{msg.content}</p><p className="text-xs text-opacity-70 mt-1">{msg.timestamp.toLocaleTimeString([], { hour: '2-digit', minute: '2-digit' })}</p></div>{msg.role === 'user' && (<Avatar className="w-8 h-8 border"><AvatarFallback><User size={18} /></AvatarFallback></Avatar>)}</div>))}{<div ref={messagesEndRef} />}</ScrollArea>
          </CardContent>
          <CardFooter className="p-4 border-t relative">
            <div className="flex w-full items-center space-x-2">
              <Button variant="outline" size="icon" onClick={handleMicButtonClick} disabled={!isSpeechSupported || isLoading || isCameraActive} aria-label={aiVoiceState === "listening" ? "Stop listening" : "Start listening"} className="shrink-0"><Mic className={`h-5 w-5 ${aiVoiceState === "listening" || aiVoiceState === "processing" ? "text-destructive animate-pulse" : ""}`} /></Button>
<<<<<<< HEAD
              <Button variant="outline" size="icon" onClick={isCameraActive ? stopCamera : startWebcam} disabled={isLoading || aiVoiceState === "listening"} aria-label={isCameraActive ? "Stop camera" : "Start camera"} className={`shrink-0 ${isCameraActive ? "text-destructive animate-pulse" : ""}`}><VideoIcon className="h-5 w-5" /></Button>
=======
              <Button variant="outline" size="icon" onClick={isCameraActive ? stopCamera : startCamera} disabled={isLoading || aiVoiceState === "listening"} aria-label={isCameraActive ? "Stop camera" : "Start camera"} className={`shrink-0 ${isCameraActive ? "text-destructive animate-pulse" : ""}`}><VideoIcon className="h-5 w-5" /></Button>
>>>>>>> fa313269
              <Button variant="outline" size="icon" className="shrink-0" onClick={() => setShowToolsMenu(!showToolsMenu)} aria-label="Toggle tools menu" disabled={isLoading}><PlusIcon className={`h-5 w-5 transition-transform duration-200 ${showToolsMenu ? "rotate-45" : ""}`} /></Button>
              <Button variant="outline" size="icon" className="shrink-0"
                onClick={() => setShowUploadOptions(prev => !prev)}
                disabled={isLoading || isCameraActive || aiVoiceState === "listening"}
                aria-label="Attach file or media"
              ><Paperclip className={`h-5 w-5 ${uploadedImageBase64 ? "text-green-500" : ""}`} /></Button>
              <input type="file" ref={fileInputRef} onChange={handleFileChange} className="hidden" accept="image/*" />
              <Input type="text" placeholder={aiVoiceState === "listening" ? "Listening..." : isCameraActive ? "Webcam active. Add a message or send frame." : "Type your message or use the mic..."} value={input} onChange={(e) => setInput(e.target.value)} onKeyPress={(e) => e.key === 'Enter' && !isLoading && handleSendMessage()} className="flex-grow" disabled={isLoading || aiVoiceState === "listening" || aiVoiceState === "processing"}/>
              <Button onClick={() => handleSendMessage()} disabled={isLoading || input.trim() === ''}>{isLoading ? 'Sending...' : 'Send'}</Button>
            </div>
          </CardFooter>
        </Card>
        {showVoiceModal && (<VoiceInputModal isListening={aiVoiceState === "listening"} currentTranscription={currentTranscription} aiState={aiVoiceState} onClose={() => { if (recognition.current) { recognition.current.stop(); } setShowVoiceModal(false); setAiVoiceState("idle"); }} theme={theme === "dark" ? "dark" : "light"}/>)}
        {showWebcamModal && (<WebcamModal videoRef={videoRef} canvasRef={canvasRef} isCameraActive={isCameraActive} onStopCamera={stopCamera} theme={theme === "dark" ? "dark" : "light"}/>)}
<<<<<<< HEAD
        {showVideoLearningModal && (
          <VideoLearningModal
            isOpen={showVideoLearningModal}
            onClose={() => setShowVideoLearningModal(false)}
            theme={theme === "dark" ? "dark" : "light"}
          />
        )}
=======
>>>>>>> fa313269
        {showToolsMenu && (
          <div className="absolute bottom-20 left-4 mb-2 w-72 bg-background border rounded-lg shadow-xl p-4 z-20">
            <h3 className="text-sm font-semibold mb-2">Quick Tools</h3>
            <Button variant="ghost" className="w-full justify-start mb-1" onClick={() => portGenerateImageDescription(input || "a beautiful sunset")}>
              Describe Image
            </Button>
            <Button variant="ghost" className="w-full justify-start mb-1" onClick={() => portHandleToolClick("search_web")}>
              Knowledge Search
            </Button>
            <Button variant="ghost" className="w-full justify-start mb-1" onClick={() => portHandleToolClick("run_deep_research")}>
              Deep Analysis
            </Button>
            <Button variant="ghost" className="w-full justify-start mb-1" onClick={() => portHandleToolClick("think_longer")}>
              Extended Thinking
            </Button>
            <Button variant="ghost" className="w-full justify-start" onClick={() => portHandleToolClick("brainstorm_ideas")}>
              Brainstorm Ideas
            </Button>
<<<<<<< HEAD
            <Button 
              variant="ghost" 
              className="w-full justify-start mt-2 text-blue-500" 
              onClick={() => {
                setShowVideoLearningModal(true);
                setShowToolsMenu(false);
              }}
            >
              <Youtube className="w-4 h-4 mr-2" />
              Create Learning App from Video
            </Button>
=======
>>>>>>> fa313269
            {generatingImage && (
              <div className="mt-2 flex items-center text-sm text-muted-foreground">
                <Loader className="mr-2 h-4 w-4 animate-spin" />
                Processing tool action...
              </div>
            )}
          </div>
        )}
        {showUploadOptions && (
          <div
            className="absolute bottom-full left-[100px] mb-1 w-56 bg-card border rounded-lg shadow-xl p-2 z-30"
            style={{ transform: 'translateX(-50%)', left: 'calc(3 * (2.5rem + 0.5rem) + 1.25rem)' }}
          >
            {uploadMenuItems.map(item => (
              <Button
                key={item.id}
                variant="ghost"
                className="w-full justify-start mb-1"
                onClick={item.action}
              >
                <item.icon className="w-4 h-4 mr-2" />
                {item.label}
              </Button>
            ))}
          </div>
        )}

        {/* AI Tools Menu */}
        {showToolsMenu && (
          <div className="fixed bottom-32 left-6 w-72 bg-card rounded-2xl shadow-2xl p-6 z-20 flex flex-col space-y-3 border border-border">
            <h3 className="text-sm font-semibold mb-2">AI Tools</h3>
            <button
              onClick={() => portGenerateImageDescription(input || "a beautiful landscape")}
              className="flex items-center p-4 rounded-xl hover:bg-accent transition-colors text-left w-full"
              disabled={generatingImage}
            >
              <div className="p-2 rounded-lg bg-primary/10 mr-4">
                <ImageIcon size={18} className="text-primary" />
              </div>
              <div>
                <div className="font-medium">Describe an image</div>
                <div className="text-xs text-muted-foreground">AI-powered visual description</div>
              </div>
            </button>
            <button
              onClick={() => portHandleToolClick("search_web")}
              className="flex items-center p-4 rounded-xl hover:bg-accent transition-colors text-left w-full"
            >
              <div className="p-2 rounded-lg bg-primary/10 mr-4">
                <Search size={18} className="text-primary" />
              </div>
              <div>
                <div className="font-medium">Knowledge search</div>
                <div className="text-xs text-muted-foreground">Search AI knowledge base</div>
              </div>
            </button>
            <button
              onClick={() => portHandleToolClick("run_deep_research")}
              className="flex items-center p-4 rounded-xl hover:bg-accent transition-colors text-left w-full"
            >
              <div className="p-2 rounded-lg bg-primary/10 mr-4">
                <Brain size={18} className="text-primary" />
              </div>
              <div>
                <div className="font-medium">Deep analysis</div>
                <div className="text-xs text-muted-foreground">Comprehensive research</div>
              </div>
            </button>
            <button
              onClick={() => portHandleToolClick("think_longer")}
              className="flex items-center p-4 rounded-xl hover:bg-accent transition-colors text-left w-full"
            >
              <div className="p-2 rounded-lg bg-primary/10 mr-4">
                <Loader size={18} className="text-primary" />
              </div>
              <div>
                <div className="font-medium">Extended thinking</div>
                <div className="text-xs text-muted-foreground">Detailed elaboration</div>
              </div>
            </button>
            <button
              onClick={() => portHandleToolClick("brainstorm_ideas")}
              className="flex items-center p-4 rounded-xl hover:bg-accent transition-colors text-left w-full"
            >
              <div className="p-2 rounded-lg bg-primary/10 mr-4">
                <Lightbulb size={18} className="text-primary" />
              </div>
              <div>
                <div className="font-medium">Brainstorm ideas</div>
                <div className="text-xs text-muted-foreground">Generate creative concepts</div>
              </div>
            </button>
          </div>
        )}
      </div>
    </div>
  );
}<|MERGE_RESOLUTION|>--- conflicted
+++ resolved
@@ -3,37 +3,22 @@
 import React, { useState, useEffect, useRef, useCallback } from 'react';
 import { useTheme } from "next-themes";
 import { Button } from '@/components/ui/button';
-<<<<<<< HEAD
-import { VideoLearningCard } from '@/components/video-learning-card';
-=======
->>>>>>> fa313269
 import { Input } from '@/components/ui/input';
 import { ScrollArea } from '@/components/ui/scroll-area';
 import { Avatar, AvatarFallback, AvatarImage } from '@/components/ui/avatar';
 import { Card, CardContent, CardFooter, CardHeader } from '@/components/ui/card';
-<<<<<<< HEAD
-import { 
-  User, Bot, Sun, Moon, Mic, Video as VideoIcon, Paperclip, Plus as PlusIcon, Loader, 
-  MessageSquare as MessageSquareIcon, Download, FileUp, Youtube, Send, Search, Brain, 
-  Lightbulb, ArrowLeft, MessageSquare, PanelRightClose, PanelRightOpen, Video, Copy, 
-  Image as ImageIcon, X, ListChecks, Sparkles, AlertTriangle, Edit3, MessageCircle, Zap, 
-=======
 import {
   User, Bot, Sun, Moon, Mic, Video as VideoIcon, Paperclip, Plus as PlusIcon, Loader,
   MessageSquare as MessageSquareIcon, Download, FileUp, Youtube, Send, Search, Brain,
   Lightbulb, ArrowLeft, MessageSquare, PanelRightClose, PanelRightOpen, Video, Copy,
   Image as ImageIcon, X, ListChecks, Sparkles, AlertTriangle, Edit3, MessageCircle, Zap,
->>>>>>> fa313269
   CheckCircle, Users, Settings as SettingsIcon, LogOut, ChevronLeft, ChevronRight, ExternalLink,
   MessageSquareText
 } from 'lucide-react';
 import { VoiceInputModal } from "@/components/voice-input-modal";
 import { WebcamModal } from "@/components/webcam-modal";
 import { VideoLearningModal } from "@/components/video-learning-modal";
-<<<<<<< HEAD
-=======
 import { VideoLearningCard } from "@/components/video-learning-card";
->>>>>>> fa313269
 import { DynamicDataRenderer } from "@/components/dynamic-data-renderer";
 import { Progress } from "@/components/ui/progress";
 import { Badge } from "@/components/ui/badge";
@@ -74,7 +59,6 @@
   showBooking?: boolean;
   capabilitiesShown: string[];
 }
-<<<<<<< HEAD
 
 interface ActivityItem {
   id: string;
@@ -96,8 +80,6 @@
 export default function ChatPage() {
   const { theme: themeValue, setTheme } = useTheme();
   const theme = themeValue === 'dark' ? 'dark' as const : 'light' as const;
-  const { resolvedTheme } = useTheme();
-  // Chat state
   const [messages, setMessages] = useState<Message[]>([]);
   const [input, setInput] = useState("");
   const [isLoading, setIsLoading] = useState(false);
@@ -109,56 +91,51 @@
     capabilitiesShown: []
   }));
 
-  // Navigation state
-  const currentPath = usePathname();
-  const [sidebarOpen, setSidebarOpen] = useState(false);
-  
-  // Refs
+  // Voice state managed in the Audio and Voice State section below
+
+  const [showWebcamModal, setShowWebcamModal] = useState(false);
+  const [isCameraActive, setIsCameraActive] = useState(false);
+  const [currentCameraFrame, setCurrentCameraFrame] = useState<string | null>(null);
   const videoRef = useRef<HTMLVideoElement>(null);
   const canvasRef = useRef<HTMLCanvasElement>(null);
   const captureIntervalRef = useRef<NodeJS.Timeout | null>(null);
+
+  const [uploadedImageBase64, setUploadedImageBase64] = useState<string | null>(null);
   const fileInputRef = useRef<HTMLInputElement>(null);
 
-  // Webcam state
-  const [showWebcamModal, setShowWebcamModal] = useState(false);
-  const [isCameraActive, setIsCameraActive] = useState(false);
-  const [currentCameraFrame, setCurrentCameraFrame] = useState<string | null>(null);
-
-  // File upload state
-  const [uploadedImageBase64, setUploadedImageBase64] = useState<string | null>(null);
+  // UI State
+  const [showToolsMenu, setShowToolsMenu] = useState(false);
+  const [generatingImage, setGeneratingImage] = useState(false);
   const [showUploadOptions, setShowUploadOptions] = useState(false);
-
-  // Video learning state
-  const [showVideoLearningModal, setShowVideoLearningModal] = useState(false);
+  const [sidebarOpen, setSidebarOpen] = useState(true);
+
+  // Mobile state with proper SSR check
+  const [isMobile, setIsMobile] = useState(() => {
+    if (typeof window !== 'undefined') {
+      return window.innerWidth < 768;
+    }
+    return false;
+  });
+
+  // Summary State
+  const [summaryData, setSummaryData] = useState<any>(null);
+  const [summaryError, setSummaryError] = useState<string | null>(null);
+  const [summaryLoading, setSummaryLoading] = useState(false);
+
+  // Speech Recognition State
+  const isSpeakingRef = useRef(false);
+  const [isSpeaking, setIsSpeaking] = useState(false); // UI state only
+
+  // Video Learning State
   const [videoLearningUrl, setVideoLearningUrl] = useState<string>('');
   const [videoTitle, setVideoTitle] = useState<string>('');
+  const [showVideoLearningModal, setShowVideoLearningModal] = useState(false);
   const [isProcessingVideo, setIsProcessingVideo] = useState(false);
   const [videoProcessingProgress, setVideoProcessingProgress] = useState(0);
   const [videoProcessingMessage, setVideoProcessingMessage] = useState('');
   const [detectedVideoUrl, setDetectedVideoUrl] = useState<string | null>(null);
   const [isGeneratingVideoApp, setIsGeneratingVideoApp] = useState(false);
 
-  // UI State
-  const [showToolsMenu, setShowToolsMenu] = useState(false);
-  const [generatingImage, setGeneratingImage] = useState(false);
-  
-  // Mobile state with proper SSR check
-  const [isMobile, setIsMobile] = useState(() => {
-    if (typeof window !== 'undefined') {
-      return window.innerWidth < 768;
-    }
-    return false;
-  });
-  
-  // Summary State
-  const [summaryData, setSummaryData] = useState<any>(null);
-  const [summaryError, setSummaryError] = useState<string | null>(null);
-  const [summaryLoading, setSummaryLoading] = useState(false);
-
-  // Speech Recognition State
-  const isSpeakingRef = useRef(false);
-  const [isSpeaking, setIsSpeaking] = useState(false); // UI state only
-  
   // Audio and Voice State
   const [aiVoiceState, setAiVoiceState] = useState<'idle' | 'listening' | 'processing' | 'error'>('idle');
   const [showVoiceModal, setShowVoiceModal] = useState(false);
@@ -169,65 +146,19 @@
 
   // ActivityItem interface defined once
   const [activities, setActivities] = useState<ActivityItem[]>([
-    { 
-      id: 'test_video', 
-      type: 'video_processing', 
-      title: 'Introduction to React Hooks', 
-      description: 'Learn about React Hooks in this tutorial', 
-      timestamp: Date.now() - 3600 * 1000, 
-      progress: 100, 
-      status: 'completed', 
-      user: 'System',
-      link: 'https://www.youtube.com/watch?v=dpw9EHDh2bM',
-      details: 'Video processing complete. Ready to generate learning app.'
-    },
-    { 
-      id: 's1', 
-      type: 'system_message', 
-      timestamp: Date.now() - 3600000 * 3, 
-      user: 'AI Assistant', 
-      title: 'Chat Started', 
-      description: 'Initial conversation with AI Assistant began. Responded to "Project Setup Query".', 
-      status: 'completed' 
-    },
-    { 
-      id: 's2', 
-      type: 'event', 
-      timestamp: Date.now() - 3600000 * 2, 
-      user: 'System', 
-      title: 'User Logged In', 
-      description: 'User successfully authenticated to the platform.', 
-      status: 'completed' 
-    },
-    { 
-      id: 'prev_1', 
-      type: 'video_processing', 
-      title: 'Analyzing "Old Video Example"', 
-      description: 'Extracting key concepts.', 
-      timestamp: Date.now() - 1000000, 
-      progress: 30, 
-      status: 'in_progress', 
-      user: 'System' 
-    },
+    { id: 's1', type: 'system_message', timestamp: Date.now() - 3600000 * 3, user: 'AI Assistant', title: 'Chat Started', description: 'Initial conversation with AI Assistant began. Responded to "Project Setup Query".', status: 'completed' },
+    { id: 's2', type: 'event', timestamp: Date.now() - 3600000 * 2, user: 'System', title: 'User Logged In', description: 'User successfully authenticated to the platform.', status: 'completed' },
+    { id: 'prev_1', type: 'video_processing', title: 'Analyzing "Old Video Example"', description: 'Extracting key concepts.', timestamp: Date.now() - 1000000, progress: 30, status: 'in_progress', user: 'System' },
   ]);
 
   const messagesEndRef = useRef<HTMLDivElement>(null);
-
-  // Generate a more reliable unique ID
-  const generateId = useCallback(() => {
-    return `act_${Date.now()}_${Math.random().toString(36).substr(2, 9)}`;
-  }, []);
 
   const addActivity = useCallback((newActivity: Omit<ActivityItem, 'id' | 'timestamp'>) => {
     setActivities(prevActivities => [
-      { 
-        ...newActivity, 
-        id: generateId(), 
-        timestamp: Date.now() 
-      } as ActivityItem,
+      { ...newActivity, id: Date.now().toString() + Math.random(), timestamp: Date.now() } as ActivityItem, // Cast to ensure all props match
       ...prevActivities
     ]);
-  }, [generateId]);
+  }, []);
 
   const SpeechRecognition = typeof window !== "undefined" ? (window as any).SpeechRecognition || (window as any).webkitSpeechRecognition : null;
   const isSpeechSupported = !!SpeechRecognition;
@@ -236,21 +167,14 @@
   const handleSendMessage = async (textToSend?: string) => {
     const messageContent = textToSend || input.trim();
     if (messageContent === '' && !currentCameraFrame && !uploadedImageBase64) {
-      if (showVoiceModal && aiVoiceState !== "listening") { 
-        setShowVoiceModal(false); 
-        setAiVoiceState("idle"); 
-      }
+      if (showVoiceModal && aiVoiceState !== "listening") { setShowVoiceModal(false); setAiVoiceState("idle"); }
       return;
     }
 
     let userMessageContent = messageContent;
-    if (uploadedImageBase64 && !userMessageContent) {
-      userMessageContent = "[Uploaded Image]";
-    } else if (currentCameraFrame && !userMessageContent) {
-      userMessageContent = "[Webcam Image]";
-    } else if (uploadedImageBase64 && userMessageContent) {
-      userMessageContent = `${userMessageContent} [Image Attached]`;
-    }
+    if (uploadedImageBase64 && !userMessageContent) userMessageContent = "[Uploaded Image]";
+    else if (currentCameraFrame && !userMessageContent) userMessageContent = "[Webcam Image]";
+    else if (uploadedImageBase64 && userMessageContent) userMessageContent = `${userMessageContent} [Image Attached]`;
 
     const userMessage: Message = { id: `user-${Date.now()}`, role: 'user', content: userMessageContent, timestamp: new Date() };
     setMessages(prev => [...prev, userMessage]);
@@ -259,23 +183,13 @@
     const frameToSendForThisMessage = currentCameraFrame;
 
     const detectedUrlInMessage = detectYouTubeUrl(userMessage.content);
-    console.log('Detected YouTube URL:', detectedUrlInMessage);
     if (detectedUrlInMessage && !imageToSendForThisMessage && !frameToSendForThisMessage) {
-      console.log('Starting video processing for URL:', detectedUrlInMessage);
       (async () => {
         try {
           const title = await getVideoTitle(detectedUrlInMessage);
-          console.log('Retrieved video title:', title);
           await startVideoLearningAppProcessing(detectedUrlInMessage, title);
-          console.log('Video processing completed for:', detectedUrlInMessage);
         } catch (error) {
           console.error("Error processing YouTube URL in background:", error);
-          addActivity({
-            type: 'error',
-            title: 'Video Processing Error',
-            description: 'Failed to process the YouTube video. Please try again.',
-            status: 'failed'
-          });
         }
       })();
     }
@@ -337,624 +251,6 @@
   const scrollToBottom = () => { messagesEndRef.current?.scrollIntoView({ behavior: "smooth" }); };
   useEffect(() => { scrollToBottom(); }, [messages]);
 
-  // Initialize speech recognition with proper error handling
-  useEffect(() => {
-    if (typeof window === "undefined" || !SpeechRecognition) {
-      console.warn("Speech recognition not supported in this browser");
-      return;
-    }
-
-    try {
-      recognition.current = new SpeechRecognition();
-      recognition.current.continuous = false;
-      recognition.current.interimResults = true;
-      recognition.current.lang = "en-US";
-
-      recognition.current.onstart = () => {
-        setAiVoiceState("listening");
-        setCurrentTranscription("");
-      };
-
-      recognition.current.onresult = (event: any) => {
-        let interim = "";
-        let final = "";
-        
-        for (let i = event.resultIndex; i < event.results.length; ++i) {
-          if (event.results[i].isFinal) {
-            final += event.results[i][0].transcript;
-          } else {
-            interim += event.results[i][0].transcript;
-          }
-        }
-        
-        setCurrentTranscription(interim || final);
-        if (final) setInput(final);
-      };
-
-      recognition.current.onend = () => {
-        setAiVoiceState("processing");
-        if (currentTranscription.trim()) {
-          handleSendMessage(currentTranscription.trim());
-        } else {
-          setShowVoiceModal(false);
-          setAiVoiceState("idle");
-        }
-      };
-
-      recognition.current.onerror = (event: any) => {
-        console.error("Speech recognition error:", event.error);
-        setAiVoiceState("error");
-        
-        // Provide user-friendly error messages
-        let errorMessage = "An error occurred with speech recognition";
-        if (event.error === 'not-allowed') {
-          errorMessage = "Microphone access was denied. Please check your browser permissions.";
-        } else if (event.error === 'audio-capture') {
-          errorMessage = "No microphone was found. Please ensure a microphone is connected.";
-        } else if (event.error === 'not-allowed') {
-          errorMessage = "Microphone access is required for voice input. Please allow microphone access in your browser settings.";
-        }
-        
-        // Add error to activities log
-        addActivity({
-          type: "error",
-          title: "Voice Input Error",
-          description: errorMessage,
-          status: 'failed'
-        });
-        
-        setTimeout(() => {
-          setShowVoiceModal(false);
-          setAiVoiceState("idle");
-        }, 3000);
-      };
-
-      return () => {
-        if (recognition.current) {
-          recognition.current.stop();
-        }
-      };
-    } catch (error) {
-      console.error("Error initializing speech recognition:", error);
-      setAiVoiceState("error");
-      addActivity({
-        type: "error",
-        title: "Voice Input Unavailable",
-        description: "Speech recognition could not be initialized in your browser.",
-        status: 'failed'
-      });
-    }
-  }, [isSpeechSupported, SpeechRecognition, handleSendMessage, addActivity]);
-
-  const handleDownloadTranscript = () => {
-    const transcript = messages.map((msg) => `${msg.role === 'user' ? 'User' : 'Assistant'} (${msg.timestamp.toLocaleTimeString([], { hour: '2-digit', minute: '2-digit' })}): ${msg.content}`).join("\n\n");
-    const blob = new Blob([transcript], { type: "text/plain" }); const url = URL.createObjectURL(blob);
-    const link = document.createElement("a"); link.href = url; link.download = "chat-transcript.txt";
-    document.body.appendChild(link); link.click(); document.body.removeChild(link); URL.revokeObjectURL(url);
-  };
-
-  const handleSummarizeChat = async () => {
-    const activityId = `summ-${Date.now()}`;
-    addActivity({ type: "chat_summary", title: "Summarizing Conversation", description: "Processing chat history...", progress: 30, status: 'in_progress', isPerMessageLog: false });
-    setSummaryLoading(true); setSummaryError(null); setSummaryData(null);
-    try {
-      const apiMessages = messages.map(m => ({ role: m.role, content: m.content }));
-      if (apiMessages.length === 0) {
-        setActivities(prev => prev.map(act => act.id === activityId ? { ...act, type: "system_message", progress: 100, description: "No messages to summarize.", title: "Summarization Skipped", status: 'completed' } : act));
-        setSummaryLoading(false); return;
-      }
-      const response = await fetch("/api/gemini-proxy?action=summarizeChat", { method: "POST", headers: { "Content-Type": "application/json" }, body: JSON.stringify({ messages: apiMessages }) });
-      const result = await response.json();
-      if (!response.ok) throw new Error(result?.error || `API Error: ${response.status}`);
-      if (result.summary) {
-        setActivities(prev => prev.map(act => act.id === activityId ? { ...act, type: "chat_summary", progress: 100, description: result.summary.substring(0, 200) + (result.summary.length > 200 ? "..." : ""), title: "Chat Summary Ready", status: 'completed', details: result.summary } : act));
-      } else throw new Error("Summary not found in API response.");
-    } catch (error) {
-      const errorMessage = error instanceof Error ? error.message : String(error);
-      setActivities(prev => prev.map(act => act.id === activityId ? { ...act, type: "error", progress: undefined, description: errorMessage, title: "Summarization Failed", status: 'failed' } : act));
-    } finally { setSummaryLoading(false); }
-  };
-
-  const portGenerateImageDescription = async (prompt: string) => {
-    setShowToolsMenu(false); setGeneratingImage(true);
-    await handleSendMessage(`Describe an image based on the following prompt: "${prompt}". Provide a detailed visual description...`);
-    setGeneratingImage(false);
-  };
-
-  const portHandleToolClick = async (toolName: string) => {
-    setShowToolsMenu(false); const currentPrompt = input.trim() || "something generic"; let llmPrompt = "";
-    switch (toolName) {
-      case "search_web": llmPrompt = `Act as a web search engine... for "${currentPrompt}".`; break;
-      case "run_deep_research": llmPrompt = `Perform a deep research on "${currentPrompt}".`; break;
-      case "think_longer": llmPrompt = `Elaborate on the topic "${currentPrompt}"...`; break;
-      case "brainstorm_ideas": llmPrompt = `Brainstorm 5-7 creative ideas related to "${currentPrompt}".`; break;
-      default: return;
-    }
-    await handleSendMessage(llmPrompt);
-  };
-
-  const handleYouTubeVideoOptionClick = () => {
-    const systemMessage: Message = { id: `sys-${Date.now()}`, role: 'assistant', content: "Please paste a YouTube URL in the chat input to process a video.", timestamp: new Date() };
-    setMessages(prevMessages => [...prevMessages, systemMessage]);
-    setShowUploadOptions(false);
-  };
-
-  const uploadMenuItems = [
-    { id: "image_upload", label: "Upload Image", icon: FileUp, action: () => { fileInputRef.current?.click(); setShowUploadOptions(false); } },
-    { id: "youtube_video", label: "YouTube Video", icon: Youtube, action: handleYouTubeVideoOptionClick }
-  ];
-
-  const handleFileChange = (event: React.ChangeEvent<HTMLInputElement>) => {
-    const file = event.target.files?.[0];
-    if (file && file.type.startsWith("image/")) {
-      const reader = new FileReader();
-      reader.onloadend = () => {
-        const base64String = reader.result as string;
-        setUploadedImageBase64(base64String.split(",")[1]);
-        setMessages(prev => [...prev, { id: Date.now().toString(), role: 'user', content: `[Image selected: ${file.name}] Ready to send.`, timestamp: new Date() }]);
-      };
-      reader.readAsDataURL(file);
-    } else if (file) {
-      setMessages(prev => [...prev, { id: Date.now().toString(), role: 'assistant', content: `Selected file "${file.name}" is not an image. Please select an image file.`, timestamp: new Date() }]);
-    }
-    if (event.target) event.target.value = "";
-  };
-
-  const startVideoLearningAppProcessing = useCallback(async (detectedUrl: string, videoTitle: string) => {
-    if (!detectedUrl) {
-      console.error('No URL provided to startVideoLearningAppProcessing');
-      return;
-    }
-
-    // Add initial processing activity
-    const activityId = `video_${Date.now()}`;
-    let currentActivityId: string | null = null;
-    
-    try {
-      console.log(`Starting video processing for: ${videoTitle} (${detectedUrl})`);
-      
-      // Add the initial activity using addActivity to ensure proper state management
-      const newActivity = {
-        type: 'video_processing' as const,
-        title: videoTitle || 'Processing Video',
-        description: 'Initializing video analysis...',
-        status: 'in_progress' as const,
-        progress: 0,
-        link: detectedUrl,
-        isLiveProcessing: true
-      };
-      
-      // Store the activity ID for updates
-      currentActivityId = await new Promise<string>((resolve) => {
-        const id = generateId();
-        setActivities(prevActivities => [
-          { ...newActivity, id, timestamp: Date.now() },
-          ...prevActivities
-        ]);
-        resolve(id);
-      });
-
-      // Simulate processing steps
-      const steps = [
-        { progress: 25, description: "Analyzing video content..." },
-        { progress: 50, description: "Extracting key concepts..." },
-        { progress: 75, description: "Generating learning modules..." },
-        { progress: 100, description: "Video processing complete!" }
-      ];
-
-      // Process each step with a delay
-      for (const step of steps) {
-        try {
-          // Skip if the component was unmounted
-          if (!currentActivityId) {
-            console.log('Activity was cleared, stopping processing');
-            return;
-          }
-          
-          console.log(`Processing step: ${step.description} (${step.progress}%)`);
-          await new Promise(resolve => setTimeout(resolve, 1500)); // Simulate processing time
-          
-          // Skip if the component was unmounted
-          if (!currentActivityId) {
-            console.log('Activity was cleared during processing, stopping');
-            return;
-          }
-          
-          // Update the activity with current progress
-          setActivities(prevActivities => {
-            return prevActivities.map(activity => {
-              if (activity.id === currentActivityId) {
-                const isComplete = step.progress >= 100;
-                return {
-                  ...activity,
-                  progress: step.progress,
-                  description: step.description,
-                  status: isComplete ? 'completed' : 'in_progress',
-                  isLiveProcessing: !isComplete,
-                  timestamp: Date.now()
-                };
-              }
-              return activity;
-            });
-          });
-          
-        } catch (error) {
-          const errorMessage = error instanceof Error ? error.message : 'Unknown error';
-          console.error(`Error in processing step ${step.progress}%:`, error);
-          
-          // Update the activity with error state
-          if (currentActivityId) {
-            setActivities(prevActivities => 
-              prevActivities.map(activity => 
-                activity.id === currentActivityId 
-                  ? { 
-                      ...activity, 
-                      type: 'error',
-                      title: 'Processing Error',
-                      description: `Failed to process video: ${errorMessage}`,
-                      status: 'failed',
-                      isLiveProcessing: false,
-                      timestamp: Date.now()
-                    } 
-                  : activity
-              )
-            );
-          }
-          
-          // Re-throw to be caught by the outer try-catch
-          throw error;
-        }
-      }
-      
-      console.log('Video processing completed successfully');
-      
-      // Skip if the component was unmounted
-      if (!currentActivityId) {
-        console.log('Activity was cleared before completion');
-        return;
-      }
-      
-      // After all steps are complete, update the activity to show completion
-      setActivities(prevActivities => {
-        return prevActivities.map(activity => {
-          if (activity.id === currentActivityId) {
-            return {
-              ...activity,
-              type: 'video_processing' as const,
-              progress: 100,
-              title: `Learning App Ready: ${videoTitle || 'Untitled Video'}`,
-              description: "Your learning app is ready to view.",
-              link: `/video-learning-tool?videoUrl=${encodeURIComponent(detectedUrl)}`,
-              status: 'completed' as const,
-              isLiveProcessing: false,
-              timestamp: Date.now()
-            };
-          }
-          return activity;
-        });
-      });
-
-      try {
-        // Add a message with a link to the video learning tool
-        const linkCardMessage: Message = {
-          id: `linkcard-${Date.now()}`,
-          role: 'assistant',
-          content: `Your learning app for "${videoTitle || 'Untitled Video'}" is ready! [Click here to open](/video-learning-tool?videoUrl=${encodeURIComponent(detectedUrl)})`,
-          timestamp: new Date(),
-        };
-        setMessages(prevMessages => [...prevMessages, linkCardMessage]);
-      } catch (messageError) {
-        console.error('Error adding completion message:', messageError);
-        // Don't fail the whole process if we can't add the message
-      }
-      
-    } catch (error) {
-      console.error('Error in video processing:', error);
-      
-      // Only update error state if we still have a valid activity ID
-      if (currentActivityId) {
-        const errorMessage = error instanceof Error ? error.message : 'Unknown error';
-        
-        setActivities(prevActivities => {
-          return prevActivities.map(activity => {
-            if (activity.id === currentActivityId) {
-              return {
-                ...activity,
-                type: 'error' as const,
-                title: 'Video Processing Failed',
-                description: `There was an error processing the video: ${errorMessage}`,
-                status: 'failed' as const,
-                isLiveProcessing: false,
-                timestamp: Date.now()
-              };
-            }
-            return activity;
-          });
-        });
-      }
-      
-      // Re-throw the error to be caught by the caller
-      throw error;
-    } finally {
-      // Clean up the activity ID reference
-      currentActivityId = null;
-=======
-
-interface ActivityItem {
-  id: string;
-  type: 'video_processing' | 'image_generation' | 'chat_summary' | 'ai_thinking' | 'error' | 'user_action' | 'system_message' | 'event' | 'image' | 'analyzing_video' | 'analyzing' | 'generating' | 'processing' | 'complete' | 'video_complete';
-  title: string;
-  description?: string;
-  timestamp: number;
-  user?: string;
-  progress?: number;
-  isLiveProcessing?: boolean;
-  isPerMessageLog?: boolean;
-  sourceMessageId?: string;
-  link?: string;
-  icon?: React.ElementType;
-  status?: 'pending' | 'in_progress' | 'completed' | 'failed';
-  details?: string;
-}
-
-export default function ChatPage() {
-  const { theme: themeValue, setTheme } = useTheme();
-  const theme = themeValue === 'dark' ? 'dark' as const : 'light' as const;
-  const [messages, setMessages] = useState<Message[]>([]);
-  const [input, setInput] = useState("");
-  const [isLoading, setIsLoading] = useState(false);
-  const [conversationState, setConversationState] = useState<ConversationState>(() => ({
-    sessionId: `session_${Date.now()}_${Math.random().toString(36).substr(2, 9)}`,
-    stage: 'greeting',
-    messages: [],
-    messagesInStage: 0,
-    capabilitiesShown: []
-  }));
-
-  // Voice state managed in the Audio and Voice State section below
-
-  const [showWebcamModal, setShowWebcamModal] = useState(false);
-  const [isCameraActive, setIsCameraActive] = useState(false);
-  const [currentCameraFrame, setCurrentCameraFrame] = useState<string | null>(null);
-  const videoRef = useRef<HTMLVideoElement>(null);
-  const canvasRef = useRef<HTMLCanvasElement>(null);
-  const captureIntervalRef = useRef<NodeJS.Timeout | null>(null);
-
-  const [uploadedImageBase64, setUploadedImageBase64] = useState<string | null>(null);
-  const fileInputRef = useRef<HTMLInputElement>(null);
-
-  // UI State
-  const [showToolsMenu, setShowToolsMenu] = useState(false);
-  const [generatingImage, setGeneratingImage] = useState(false);
-  const [showUploadOptions, setShowUploadOptions] = useState(false);
-  const [sidebarOpen, setSidebarOpen] = useState(true);
-
-  // Mobile state with proper SSR check
-  const [isMobile, setIsMobile] = useState(() => {
-    if (typeof window !== 'undefined') {
-      return window.innerWidth < 768;
-    }
-    return false;
-  });
-
-  // Summary State
-  const [summaryData, setSummaryData] = useState<any>(null);
-  const [summaryError, setSummaryError] = useState<string | null>(null);
-  const [summaryLoading, setSummaryLoading] = useState(false);
-
-  // Speech Recognition State
-  const isSpeakingRef = useRef(false);
-  const [isSpeaking, setIsSpeaking] = useState(false); // UI state only
-
-  // Video Learning State
-  const [videoLearningUrl, setVideoLearningUrl] = useState<string>('');
-  const [videoTitle, setVideoTitle] = useState<string>('');
-  const [showVideoLearningModal, setShowVideoLearningModal] = useState(false);
-  const [isProcessingVideo, setIsProcessingVideo] = useState(false);
-  const [videoProcessingProgress, setVideoProcessingProgress] = useState(0);
-  const [videoProcessingMessage, setVideoProcessingMessage] = useState('');
-  const [detectedVideoUrl, setDetectedVideoUrl] = useState<string | null>(null);
-  const [isGeneratingVideoApp, setIsGeneratingVideoApp] = useState(false);
-
-  // Audio and Voice State
-  const [aiVoiceState, setAiVoiceState] = useState<'idle' | 'listening' | 'processing' | 'error'>('idle');
-  const [showVoiceModal, setShowVoiceModal] = useState(false);
-  const [currentTranscription, setCurrentTranscription] = useState('');
-
-  // Message State - using the declarations from the component start
-  // messagesEndRef is already declared at the component start
-
-  // ActivityItem interface defined once
-  const [activities, setActivities] = useState<ActivityItem[]>([
-    { id: 's1', type: 'system_message', timestamp: Date.now() - 3600000 * 3, user: 'AI Assistant', title: 'Chat Started', description: 'Initial conversation with AI Assistant began. Responded to "Project Setup Query".', status: 'completed' },
-    { id: 's2', type: 'event', timestamp: Date.now() - 3600000 * 2, user: 'System', title: 'User Logged In', description: 'User successfully authenticated to the platform.', status: 'completed' },
-    { id: 'prev_1', type: 'video_processing', title: 'Analyzing "Old Video Example"', description: 'Extracting key concepts.', timestamp: Date.now() - 1000000, progress: 30, status: 'in_progress', user: 'System' },
-  ]);
-
-  const messagesEndRef = useRef<HTMLDivElement>(null);
-
-  const addActivity = useCallback((newActivity: Omit<ActivityItem, 'id' | 'timestamp'>) => {
-    setActivities(prevActivities => [
-      { ...newActivity, id: Date.now().toString() + Math.random(), timestamp: Date.now() } as ActivityItem, // Cast to ensure all props match
-      ...prevActivities
-    ]);
-  }, []);
-
-  const SpeechRecognition = typeof window !== "undefined" ? (window as any).SpeechRecognition || (window as any).webkitSpeechRecognition : null;
-  const isSpeechSupported = !!SpeechRecognition;
-  const recognition = useRef<any>(null);
-
-  const handleSendMessage = async (textToSend?: string) => {
-    const messageContent = textToSend || input.trim();
-    if (messageContent === '' && !currentCameraFrame && !uploadedImageBase64) {
-      if (showVoiceModal && aiVoiceState !== "listening") { setShowVoiceModal(false); setAiVoiceState("idle"); }
-      return;
-    }
-
-    let userMessageContent = messageContent;
-    if (uploadedImageBase64 && !userMessageContent) userMessageContent = "[Uploaded Image]";
-    else if (currentCameraFrame && !userMessageContent) userMessageContent = "[Webcam Image]";
-    else if (uploadedImageBase64 && userMessageContent) userMessageContent = `${userMessageContent} [Image Attached]`;
-
-    const userMessage: Message = { id: `user-${Date.now()}`, role: 'user', content: userMessageContent, timestamp: new Date() };
-    setMessages(prev => [...prev, userMessage]);
-
-    const imageToSendForThisMessage = uploadedImageBase64;
-    const frameToSendForThisMessage = currentCameraFrame;
-
-    const detectedUrlInMessage = detectYouTubeUrl(userMessage.content);
-    if (detectedUrlInMessage && !imageToSendForThisMessage && !frameToSendForThisMessage) {
-      (async () => {
-        try {
-          const title = await getVideoTitle(detectedUrlInMessage);
-          await startVideoLearningAppProcessing(detectedUrlInMessage, title);
-        } catch (error) {
-          console.error("Error processing YouTube URL in background:", error);
-        }
-      })();
->>>>>>> fa313269
-    }
-  }, [addActivity, setActivities, setMessages]);
-
-<<<<<<< HEAD
-  const startWebcam = useCallback(async () => {
-    try {
-      const stream = await navigator.mediaDevices.getUserMedia({
-        video: { facingMode: 'user' },
-        audio: false
-      });
-      
-      if (videoRef.current) {
-        videoRef.current.srcObject = stream;
-        await videoRef.current.play();
-        setIsCameraActive(true);
-        return true;
-=======
-    const currentInputForApi = messageContent;
-    setInput(''); setCurrentTranscription(''); setIsLoading(true);
-    if (showVoiceModal && aiVoiceState !== "listening") { setShowVoiceModal(false); setAiVoiceState("idle"); }
-
-    const assistantMessageId = `asst-${Date.now()}`;
-    try {
-      const apiRequestBody: any = { messages: [{ role: 'user', parts: [{ text: currentInputForApi || (frameToSendForThisMessage ? "[Webcam Image]" : "") || (imageToSendForThisMessage ? "[Uploaded Image]" : "")}] }] };
-      if (imageToSendForThisMessage) apiRequestBody.imageData = imageToSendForThisMessage;
-      if (frameToSendForThisMessage) apiRequestBody.cameraFrame = frameToSendForThisMessage;
-
-      setMessages(prev => [...prev, { id: assistantMessageId, role: 'assistant', content: "...", timestamp: new Date() }]);
-      const response = await fetch('/api/chat', { method: 'POST', headers: { 'Content-Type': 'application/json' }, body: JSON.stringify(apiRequestBody) });
-
-      if (imageToSendForThisMessage) setUploadedImageBase64(null);
-      if (frameToSendForThisMessage) setCurrentCameraFrame(null);
-
-      if (!response.ok) { const errData = await response.json().catch(() => ({})); throw new Error(errData.error || `API Error: ${response.status}`); }
-      if (!response.body) throw new Error('Response body is null');
-
-      const reader = response.body.getReader(); const decoder = new TextDecoder();
-      let assistantResponseContent = ''; let firstChunkProcessed = false;
-      while (true) {
-        const { done, value } = await reader.read(); if (done) break;
-        const chunk = decoder.decode(value, { stream: true });
-        const lines = chunk.split('\n');
-        for (const line of lines) {
-          if (line.startsWith('data: ')) {
-            const jsonData = line.substring('data: '.length); if (jsonData.trim() === '[DONE]') break;
-            try {
-              const parsedData = JSON.parse(jsonData);
-              if (parsedData.content) {
-                assistantResponseContent += parsedData.content;
-                setMessages(prev => prev.map(msg => msg.id === assistantMessageId ? { ...msg, content: assistantResponseContent, timestamp: new Date() } : msg));
-                firstChunkProcessed = true;
-              }
-            } catch (e) { console.error('Error parsing stream data chunk:', e, 'Chunk:', jsonData); }
-          }
-        }
-      }
-      if (!firstChunkProcessed && assistantResponseContent.trim() === '') {
-        setMessages(prev => prev.map(msg => msg.id === assistantMessageId ? { ...msg, content: "Assistant responded with empty content.", timestamp: new Date() } : msg));
->>>>>>> fa313269
-      }
-      return false;
-    } catch (error) {
-<<<<<<< HEAD
-      console.error('Error accessing webcam:', error);
-      addActivity({
-        type: 'error',
-        title: 'Webcam Error',
-        description: 'Could not access webcam. Please check permissions.',
-        status: 'failed'
-      });
-      return false;
-    }
-  }, [addActivity]);
-
-  const captureFrame = useCallback(async () => {
-    if (!videoRef.current || !canvasRef.current) return;
-    
-    const video = videoRef.current;
-    const canvas = canvasRef.current;
-    const context = canvas.getContext("2d");
-    
-    if (!context || video.videoWidth === 0 || video.videoHeight === 0) {
-      console.warn("Cannot capture frame: Video not ready");
-      return;
-    }
-    
-    canvas.width = video.videoWidth;
-    canvas.height = video.videoHeight;
-    context.drawImage(video, 0, 0, canvas.width, canvas.height);
-    
-    setShowWebcamModal(true);
-    try {
-      await startWebcam();
-      if (videoRef.current) {
-        await videoRef.current.play();
-        setIsCameraActive(true);
-      }
-    } catch (error) { 
-      console.error("Error accessing webcam:", error); 
-      setIsCameraActive(false); 
-      setShowWebcamModal(false);
-      addActivity({
-        type: 'error',
-        title: 'Webcam Error',
-        description: 'Failed to access webcam. Please check permissions.',
-        status: 'failed'
-      });
-    }
-  }, [startWebcam, addActivity]);
-
-// ...
-
-
-  const stopCamera = useCallback(() => {
-    if (videoRef.current && videoRef.current.srcObject) {
-      (videoRef.current.srcObject as MediaStream).getTracks().forEach(track => track.stop());
-      videoRef.current.srcObject = null;
-    }
-    setIsCameraActive(false); 
-    setCurrentCameraFrame(null);
-    if (captureIntervalRef.current) { 
-      clearInterval(captureIntervalRef.current); 
-      captureIntervalRef.current = null; 
-    }
-    setShowWebcamModal(false);
-  }, []);
-
-=======
-      console.error('Failed to send message:', error);
-      const errorMsg = error instanceof Error ? error.message : String(error);
-      setMessages(prev => prev.map(msg => msg.id === assistantMessageId && msg.content === "..." ? { ...msg, content: `Error: ${errorMsg}`, timestamp: new Date() } : msg));
-      setMessages(prev => {
-        if (!prev.some(m => m.id === assistantMessageId && m.content.startsWith("Error:"))) {
-          return [...prev, { id: assistantMessageId, role: 'assistant', content: `Error: ${errorMsg}`, timestamp: new Date() }];
-        } return prev;
-      });
-    } finally { setIsLoading(false); }
-  };
-
-  const scrollToBottom = () => { messagesEndRef.current?.scrollIntoView({ behavior: "smooth" }); };
-  useEffect(() => { scrollToBottom(); }, [messages]);
-
   useEffect(() => {
     if (!isSpeechSupported || typeof window === "undefined") return;
     recognition.current = new SpeechRecognition();
@@ -1158,7 +454,6 @@
     setShowWebcamModal(false);
   }, []);
 
->>>>>>> fa313269
   const handleMicButtonClick = useCallback(() => {
     if (!isSpeechSupported) { console.warn("Speech recognition not supported."); return; }
     if (aiVoiceState === "listening" || aiVoiceState === "processing") {
@@ -1167,7 +462,6 @@
     } else {
       setCurrentTranscription(""); setShowVoiceModal(true);
       try { recognition.current?.start(); } catch (e) { console.error(e); setAiVoiceState("error");}
-<<<<<<< HEAD
     }
   }, [isSpeechSupported, aiVoiceState, recognition]);
 
@@ -1217,36 +511,7 @@
         <nav className="flex-grow px-4 py-2 space-y-1">{navLinks.map((link) => (<Link key={link.label} href={link.href} className={cn("flex items-center space-x-3 px-3 py-2.5 rounded-md text-sm font-medium transition-colors", currentPath === link.href ? "bg-primary text-primary-foreground shadow-sm" : "hover:bg-muted hover:text-foreground")}><link.icon size={18} /><span>{link.label}</span></Link>))}</nav>
         {onSummarizeChat && open && (<div className="mt-2 mb-2 px-4"><Button variant="outline" size="sm" className="w-full" onClick={onSummarizeChat} disabled={summaryLoading}>{summaryLoading ? <Loader className="w-4 h-4 mr-2 animate-spin" /> : <MessageSquareText className="w-4 h-4 mr-2" />}Summarize Chat</Button></div>)}
         <div className="px-4 mt-auto mb-4"><Button variant="outline" className="w-full justify-start space-x-3"><LogOut size={18} /><span>Log Out</span></Button></div>
-        <div className="flex-shrink-0 border-t p-4"><h3 className="text-sm font-semibold mb-3 text-muted-foreground px-2">Threads</h3><ScrollArea className="h-[250px]">{activities.length === 0 && (<p className="text-xs text-muted-foreground p-2">No recent activity.</p>)}{activities.map((activity) => (<div key={activity.id} className="text-xs mb-1">{activity.type === 'video_processing' ? (
-    <div className="mb-3 p-3 border rounded-lg bg-background hover:bg-muted/50 transition-colors">
-      <VideoLearningCard 
-        videoUrl={activity.link || ''}
-        videoTitle={activity.title}
-        onGenerateApp={(url) => {
-          // Handle generate app action
-          window.open(`/video-learning-tool?videoUrl=${encodeURIComponent(url)}`, '_blank');
-        }}
-        theme={resolvedTheme === 'dark' ? 'dark' : 'light'}
-        isGenerating={activity.status === 'in_progress'}
-      />
-    </div>
-  ) : activity.isPerMessageLog ? (activity.isLiveProcessing ? (
-    <div className="p-2 border border-border rounded-md bg-muted/30 hover:bg-muted/60 transition-colors">
-      <div className="flex items-center justify-between mb-1">
-        <span className="font-medium text-foreground truncate flex items-center">
-          <Sparkles size={14} className={`mr-1.5 ${getActivityColor(activity.type)} animate-pulse`} /> 
-          {activity.title || activity.details || "Processing..."}
-        </span>
-      </div>
-      {activity.description && <p className="text-muted-foreground truncate">{activity.description}</p>}
-    </div>
-  ) : (
-    <div className="flex items-center p-1.5 rounded-md hover:bg-muted/60 transition-colors cursor-pointer">
-      <Sparkles size={14} className={`mr-1.5 ${getActivityColor(activity.type)} flex-shrink-0`} />
-      <span className="text-muted-foreground truncate">{activity.title || activity.details || "Processed"}</span>
-    </div>
-  )) : (
-    <div className="flex items-start mb-2 p-2 rounded-md hover:bg-muted transition-colors">{React.createElement(activity.icon || getActivityIcon(activity.type), { size: 18, className: `mr-2.5 mt-0.5 flex-shrink-0 ${getActivityColor(activity.type)}` })}<div className="flex-grow truncate"><div className="font-medium text-foreground truncate">{activity.title || activity.details}</div>{activity.description && <p className="text-muted-foreground truncate">{activity.description}</p>}{typeof activity.progress === 'number' && activity.progress < 100 && (<Progress value={activity.progress} className="h-1.5 mt-1" />)}{activity.link && activity.status === 'completed' && (<Link href={activity.link} target="_blank" className="text-primary hover:underline text-xs flex items-center mt-0.5">View Details <ExternalLink size={12} className="ml-1" /></Link>)}<p className="text-muted-foreground/80 text-xs mt-0.5">{activity.user || 'System'} - {new Date(activity.timestamp).toLocaleTimeString([], { hour: '2-digit', minute: '2-digit' })}</p></div></div>)}</div>))}</ScrollArea></div>
+        <div className="flex-shrink-0 border-t p-4"><h3 className="text-sm font-semibold mb-3 text-muted-foreground px-2">Threads</h3><ScrollArea className="h-[250px]">{activities.length === 0 && (<p className="text-xs text-muted-foreground p-2">No recent activity.</p>)}{activities.map((activity) => (<div key={activity.id} className="text-xs mb-1">{activity.isPerMessageLog ? (activity.isLiveProcessing ? (<div className="p-2 border border-border rounded-md bg-muted/30 hover:bg-muted/60 transition-colors"><div className="flex items-center justify-between mb-1"><span className="font-medium text-foreground truncate flex items-center"><Sparkles size={14} className={`mr-1.5 ${getActivityColor(activity.type)} animate-pulse`} /> {activity.title || activity.details || "Processing..."}</span></div>{activity.description && <p className="text-muted-foreground truncate">{activity.description}</p>}</div>) : (<div className="flex items-center p-1.5 rounded-md hover:bg-muted/60 transition-colors cursor-pointer"><Sparkles size={14} className={`mr-1.5 ${getActivityColor(activity.type)} flex-shrink-0`} /><span className="text-muted-foreground truncate">{activity.title || activity.details || "Processed"}</span></div>)) : (<div className="flex items-start mb-2 p-2 rounded-md hover:bg-muted transition-colors">{React.createElement(activity.icon || getActivityIcon(activity.type), { size: 18, className: `mr-2.5 mt-0.5 flex-shrink-0 ${getActivityColor(activity.type)}` })}<div className="flex-grow truncate"><div className="font-medium text-foreground truncate">{activity.title || activity.details}</div>{activity.description && <p className="text-muted-foreground truncate">{activity.description}</p>}{typeof activity.progress === 'number' && activity.progress < 100 && (<Progress value={activity.progress} className="h-1.5 mt-1" />)}{activity.link && activity.status === 'completed' && (<Link href={activity.link} target="_blank" className="text-primary hover:underline text-xs flex items-center mt-0.5">View Details <ExternalLink size={12} className="ml-1" /></Link>)}<p className="text-muted-foreground/80 text-xs mt-0.5">{activity.user || 'System'} - {new Date(activity.timestamp).toLocaleTimeString([], { hour: '2-digit', minute: '2-digit' })}</p></div></div>)}</div>))}</ScrollArea></div>
       </div>);
   };
 
@@ -1271,7 +536,7 @@
     if (audioQueueRef.current.length > 0 && !isSpeakingRef.current && typeof window !== "undefined") {
       isSpeakingRef.current = true;
       setIsPlayingAudio(true);
-      
+
       const textToSpeak = audioQueueRef.current[0];
       const utterance = new SpeechSynthesisUtterance(textToSpeak);
 
@@ -1279,7 +544,7 @@
         isSpeakingRef.current = false;
         audioQueueRef.current = audioQueueRef.current.slice(1);
         setIsPlayingAudio(false);
-        
+
         // Process next in queue if any
         if (audioQueueRef.current.length > 0) {
           processAudioQueue();
@@ -1290,7 +555,7 @@
         isSpeakingRef.current = false;
         audioQueueRef.current = audioQueueRef.current.slice(1);
         setIsPlayingAudio(false);
-        
+
         // Process next in queue if any
         if (audioQueueRef.current.length > 0) {
           processAudioQueue();
@@ -1300,111 +565,6 @@
       window.speechSynthesis.speak(utterance);
     }
   }, []);
-=======
-    }
-  }, [isSpeechSupported, aiVoiceState, recognition]);
-
-  // Audio queue state management with refs
-  const audioQueueRef = useRef<string[]>([]);
-  const [isPlayingAudio, setIsPlayingAudio] = useState(false); // UI state only
-
-  // Mobile detection effect
-  useEffect(() => {
-    const checkMobile = () => setIsMobile(window.innerWidth < 768);
-    checkMobile();
-    window.addEventListener('resize', checkMobile);
-    return () => window.removeEventListener('resize', checkMobile);
-  }, []);
-
-  const getActivityIcon = (type: ActivityItem['type']): React.ElementType => {
-    switch (type) {
-      case 'video_processing': case 'analyzing_video': return Video;
-      case 'image_generation': case 'image': return ImageIcon;
-      case 'chat_summary': return ListChecks;
-      case 'ai_thinking': return Sparkles;
-      case 'error': return AlertTriangle;
-      case 'user_action': return Edit3;
-      case 'system_message': return MessageCircle;
-      case 'event': return Zap;
-      case 'complete': case 'video_complete': return CheckCircle;
-      default: return Zap;
-    }
-  };
-  const getActivityColor = (type: ActivityItem['type']): string => {
-    switch (type) {
-      case 'video_processing': case 'analyzing_video': return 'text-blue-500';
-      case 'image_generation': case 'image': return 'text-purple-500';
-      case 'chat_summary': return 'text-green-500';
-      case 'ai_thinking': return 'text-yellow-500';
-      case 'error': return 'text-red-500';
-      case 'complete': case 'video_complete': return 'text-green-600';
-      default: return 'text-gray-500';
-    }
-  };
-
-  const SidebarContent: React.FC<{ activities: ActivityItem[], currentPath: string, className?: string, open?: boolean; onSummarizeChat?: () => void; }> = ({ activities, currentPath, className, open, onSummarizeChat }) => {
-    const navLinks = [ { href: "/threads", label: "Threads", icon: ListChecks }, { href: "/shared-with-me", label: "Shared With Me", icon: Users }, { href: "/settings", label: "Settings", icon: SettingsIcon }, ];
-    return (
-      <div className={cn("flex flex-col h-full bg-card text-card-foreground border-r", className)}>
-        <div className="p-4 border-b"><Link href="/" className="flex items-center space-x-2"><div className="w-8 h-8 rounded-lg bg-gradient-to-br from-primary to-orange-400 flex items-center justify-center"><Bot size={20} className="text-primary-foreground" /></div><h2 className="text-lg font-semibold">AI Platform</h2></Link></div>
-        <nav className="flex-grow px-4 py-2 space-y-1">{navLinks.map((link) => (<Link key={link.label} href={link.href} className={cn("flex items-center space-x-3 px-3 py-2.5 rounded-md text-sm font-medium transition-colors", currentPath === link.href ? "bg-primary text-primary-foreground shadow-sm" : "hover:bg-muted hover:text-foreground")}><link.icon size={18} /><span>{link.label}</span></Link>))}</nav>
-        {onSummarizeChat && open && (<div className="mt-2 mb-2 px-4"><Button variant="outline" size="sm" className="w-full" onClick={onSummarizeChat} disabled={summaryLoading}>{summaryLoading ? <Loader className="w-4 h-4 mr-2 animate-spin" /> : <MessageSquareText className="w-4 h-4 mr-2" />}Summarize Chat</Button></div>)}
-        <div className="px-4 mt-auto mb-4"><Button variant="outline" className="w-full justify-start space-x-3"><LogOut size={18} /><span>Log Out</span></Button></div>
-        <div className="flex-shrink-0 border-t p-4"><h3 className="text-sm font-semibold mb-3 text-muted-foreground px-2">Threads</h3><ScrollArea className="h-[250px]">{activities.length === 0 && (<p className="text-xs text-muted-foreground p-2">No recent activity.</p>)}{activities.map((activity) => (<div key={activity.id} className="text-xs mb-1">{activity.isPerMessageLog ? (activity.isLiveProcessing ? (<div className="p-2 border border-border rounded-md bg-muted/30 hover:bg-muted/60 transition-colors"><div className="flex items-center justify-between mb-1"><span className="font-medium text-foreground truncate flex items-center"><Sparkles size={14} className={`mr-1.5 ${getActivityColor(activity.type)} animate-pulse`} /> {activity.title || activity.details || "Processing..."}</span></div>{activity.description && <p className="text-muted-foreground truncate">{activity.description}</p>}</div>) : (<div className="flex items-center p-1.5 rounded-md hover:bg-muted/60 transition-colors cursor-pointer"><Sparkles size={14} className={`mr-1.5 ${getActivityColor(activity.type)} flex-shrink-0`} /><span className="text-muted-foreground truncate">{activity.title || activity.details || "Processed"}</span></div>)) : (<div className="flex items-start mb-2 p-2 rounded-md hover:bg-muted transition-colors">{React.createElement(activity.icon || getActivityIcon(activity.type), { size: 18, className: `mr-2.5 mt-0.5 flex-shrink-0 ${getActivityColor(activity.type)}` })}<div className="flex-grow truncate"><div className="font-medium text-foreground truncate">{activity.title || activity.details}</div>{activity.description && <p className="text-muted-foreground truncate">{activity.description}</p>}{typeof activity.progress === 'number' && activity.progress < 100 && (<Progress value={activity.progress} className="h-1.5 mt-1" />)}{activity.link && activity.status === 'completed' && (<Link href={activity.link} target="_blank" className="text-primary hover:underline text-xs flex items-center mt-0.5">View Details <ExternalLink size={12} className="ml-1" /></Link>)}<p className="text-muted-foreground/80 text-xs mt-0.5">{activity.user || 'System'} - {new Date(activity.timestamp).toLocaleTimeString([], { hour: '2-digit', minute: '2-digit' })}</p></div></div>)}</div>))}</ScrollArea></div>
-      </div>);
-  };
-
-  const DesktopSidebar: React.FC<{ activities: ActivityItem[], currentPath: string, className?: string, onSummarizeChat?: () => void; open: boolean; setOpen: (open: boolean) => void; }> = ({ activities, currentPath, className, onSummarizeChat, open, setOpen }) => {
-    const [isHovered, setIsHovered] = useState(false); const effectiveOpen = open || isHovered;
-    return (<motion.div animate={{ width: effectiveOpen ? "288px" : "68px" }} className={cn("h-full relative z-30 hidden md:flex flex-col", className)} onMouseEnter={() => { if (!open) setIsHovered(true); }} onMouseLeave={() => { if (!open) setIsHovered(false); }} transition={{ type: "spring", stiffness: 200, damping: 25 }}><SidebarContent activities={activities} currentPath={currentPath} onSummarizeChat={onSummarizeChat} open={effectiveOpen} /><Button variant="ghost" size="icon" className={cn("absolute top-1/2 -right-4 transform -translate-y-1/2 bg-card border rounded-full h-8 w-8 z-40 shadow-md hover:bg-muted", "transition-opacity duration-300", effectiveOpen ? "opacity-100" : "opacity-0 group-hover:opacity-100" )} onClick={() => setOpen(!open)}>{open ? <ChevronLeft className="h-4 w-4" /> : <ChevronRight className="h-4 w-4" />}</Button></motion.div>);
-  };
-
-  const MobileSidebarSheet: React.FC<{ open: boolean, onOpenChange: (open: boolean) => void, activities: ActivityItem[], currentPath: string, onSummarizeChat?: () => void; }> = ({ open, onOpenChange, activities, currentPath, onSummarizeChat }) => {
-    if (!open) return null;
-    return (<div className="fixed inset-0 z-40 bg-black/50 md:hidden" onClick={() => onOpenChange(false)}><div className="fixed inset-y-0 left-0 w-72 bg-card shadow-xl z-50" onClick={e => e.stopPropagation()}><SidebarContent activities={activities} currentPath={currentPath} className="border-r" onSummarizeChat={onSummarizeChat} open={open} /></div></div>);
-  };
-
-  const speakMessage = useCallback((text: string): void => {
-    if (typeof window !== "undefined" && "speechSynthesis" in window) {
-      audioQueueRef.current = [...audioQueueRef.current, text];
-      processAudioQueue();
-    }
-  }, []);
-
-  const processAudioQueue = useCallback((): void => {
-    if (audioQueueRef.current.length > 0 && !isSpeakingRef.current && typeof window !== "undefined") {
-      isSpeakingRef.current = true;
-      setIsPlayingAudio(true);
-
-      const textToSpeak = audioQueueRef.current[0];
-      const utterance = new SpeechSynthesisUtterance(textToSpeak);
-
-      utterance.onend = () => {
-        isSpeakingRef.current = false;
-        audioQueueRef.current = audioQueueRef.current.slice(1);
-        setIsPlayingAudio(false);
-
-        // Process next in queue if any
-        if (audioQueueRef.current.length > 0) {
-          processAudioQueue();
-        }
-      };
-
-      utterance.onerror = () => {
-        isSpeakingRef.current = false;
-        audioQueueRef.current = audioQueueRef.current.slice(1);
-        setIsPlayingAudio(false);
-
-        // Process next in queue if any
-        if (audioQueueRef.current.length > 0) {
-          processAudioQueue();
-        }
-      };
-
-      window.speechSynthesis.speak(utterance);
-    }
-  }, []);
->>>>>>> fa313269
 
   // Clean up speech synthesis on unmount
   useEffect(() => {
@@ -1419,43 +579,10 @@
 
   return (
     <div className="flex h-screen bg-background">
-<<<<<<< HEAD
-      {/* Desktop Sidebar (hidden on mobile) */}
-      <DesktopSidebar 
-        activities={activities} 
-        currentPath={currentPath} 
-        onSummarizeChat={handleSummarizeChat} 
-        open={sidebarOpen} 
-        setOpen={setSidebarOpen} 
-      />
-      
-      {/* Mobile Sidebar Overlay */}
-      <MobileSidebarSheet 
-        open={sidebarOpen} 
-        onOpenChange={setSidebarOpen} 
-        activities={activities} 
-        currentPath={currentPath} 
-        onSummarizeChat={handleSummarizeChat} 
-      />
-      
-      <div className="flex-1 flex flex-col h-full p-0 md:p-4 justify-center items-center overflow-hidden relative">
-        <Card className="w-full h-full flex flex-col shadow-lg rounded-none md:rounded-lg">
-          <CardHeader className="border-b flex flex-row justify-between items-center">
-            <div className="flex items-center gap-2">
-              <Button 
-                variant="ghost" 
-                size="icon" 
-                className="md:hidden"
-                onClick={() => setSidebarOpen(true)}
-              >
-                <PanelRightOpen className="h-5 w-5" />
-              </Button>
-=======
       <div className="flex-1 flex flex-col h-full p-0 md:p-4 justify-center items-center overflow-hidden">
         <Card className="w-full h-full flex flex-col shadow-lg rounded-none md:rounded-lg">
           <CardHeader className="border-b flex flex-row justify-between items-center">
             <div className="flex items-center">
->>>>>>> fa313269
               <h1 className="text-xl font-semibold text-foreground">AI Chat Assistant</h1>
             </div>
             <div className="flex items-center space-x-2">
@@ -1469,11 +596,7 @@
           <CardFooter className="p-4 border-t relative">
             <div className="flex w-full items-center space-x-2">
               <Button variant="outline" size="icon" onClick={handleMicButtonClick} disabled={!isSpeechSupported || isLoading || isCameraActive} aria-label={aiVoiceState === "listening" ? "Stop listening" : "Start listening"} className="shrink-0"><Mic className={`h-5 w-5 ${aiVoiceState === "listening" || aiVoiceState === "processing" ? "text-destructive animate-pulse" : ""}`} /></Button>
-<<<<<<< HEAD
-              <Button variant="outline" size="icon" onClick={isCameraActive ? stopCamera : startWebcam} disabled={isLoading || aiVoiceState === "listening"} aria-label={isCameraActive ? "Stop camera" : "Start camera"} className={`shrink-0 ${isCameraActive ? "text-destructive animate-pulse" : ""}`}><VideoIcon className="h-5 w-5" /></Button>
-=======
               <Button variant="outline" size="icon" onClick={isCameraActive ? stopCamera : startCamera} disabled={isLoading || aiVoiceState === "listening"} aria-label={isCameraActive ? "Stop camera" : "Start camera"} className={`shrink-0 ${isCameraActive ? "text-destructive animate-pulse" : ""}`}><VideoIcon className="h-5 w-5" /></Button>
->>>>>>> fa313269
               <Button variant="outline" size="icon" className="shrink-0" onClick={() => setShowToolsMenu(!showToolsMenu)} aria-label="Toggle tools menu" disabled={isLoading}><PlusIcon className={`h-5 w-5 transition-transform duration-200 ${showToolsMenu ? "rotate-45" : ""}`} /></Button>
               <Button variant="outline" size="icon" className="shrink-0"
                 onClick={() => setShowUploadOptions(prev => !prev)}
@@ -1488,16 +611,6 @@
         </Card>
         {showVoiceModal && (<VoiceInputModal isListening={aiVoiceState === "listening"} currentTranscription={currentTranscription} aiState={aiVoiceState} onClose={() => { if (recognition.current) { recognition.current.stop(); } setShowVoiceModal(false); setAiVoiceState("idle"); }} theme={theme === "dark" ? "dark" : "light"}/>)}
         {showWebcamModal && (<WebcamModal videoRef={videoRef} canvasRef={canvasRef} isCameraActive={isCameraActive} onStopCamera={stopCamera} theme={theme === "dark" ? "dark" : "light"}/>)}
-<<<<<<< HEAD
-        {showVideoLearningModal && (
-          <VideoLearningModal
-            isOpen={showVideoLearningModal}
-            onClose={() => setShowVideoLearningModal(false)}
-            theme={theme === "dark" ? "dark" : "light"}
-          />
-        )}
-=======
->>>>>>> fa313269
         {showToolsMenu && (
           <div className="absolute bottom-20 left-4 mb-2 w-72 bg-background border rounded-lg shadow-xl p-4 z-20">
             <h3 className="text-sm font-semibold mb-2">Quick Tools</h3>
@@ -1516,20 +629,6 @@
             <Button variant="ghost" className="w-full justify-start" onClick={() => portHandleToolClick("brainstorm_ideas")}>
               Brainstorm Ideas
             </Button>
-<<<<<<< HEAD
-            <Button 
-              variant="ghost" 
-              className="w-full justify-start mt-2 text-blue-500" 
-              onClick={() => {
-                setShowVideoLearningModal(true);
-                setShowToolsMenu(false);
-              }}
-            >
-              <Youtube className="w-4 h-4 mr-2" />
-              Create Learning App from Video
-            </Button>
-=======
->>>>>>> fa313269
             {generatingImage && (
               <div className="mt-2 flex items-center text-sm text-muted-foreground">
                 <Loader className="mr-2 h-4 w-4 animate-spin" />
