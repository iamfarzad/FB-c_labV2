--- conflicted
+++ resolved
@@ -1,40 +1,98 @@
-<<<<<<< HEAD
-"use client"
-
-import React, { useState, useRef, useEffect, useCallback } from 'react';
+"use client";
+
+import React, {
+  useState,
+  useRef,
+  useEffect,
+  useCallback,
+  useTransition,
+} from "react"
+import Link from "next/link"
 import {
-  Send, MessageSquare, ArrowLeft, Mic, Camera, Image, Menu, X, Play, BookOpen,
-  CornerDownLeft, Paperclip, Settings2, Square, Triangle, Moon, Sun,
-  Youtube, Camera as CameraIcon, FileUp, Film, ScreenShare,
-  Sparkles, ImageIcon, Search as SearchIcon, Lightbulb, Video as VideoIconLucide, Code2, FileText as FileTextIcon, Loader2 as Loader,
-  Newspaper, Users, Settings as SettingsIconLucide, LogOut, ChevronLeft, ChevronRight, MoreVertical, Menu as MenuIcon, MessageSquareText, AlertTriangle, Download
-} from 'lucide-react';
-
-import Link from "next/link"
+  AlertTriangle,
+  ArrowDown,
+  BookOpen,
+  Camera as CameraIcon,
+  ChevronLeft,
+  ChevronRight,
+  Code2,
+  CornerDownLeft,
+  Download,
+  FileText as FileTextIcon,
+  FileUp,
+  Film,
+  ImageIcon,
+  Lightbulb,
+  Loader2 as Loader,
+  LogOut,
+  Menu as MenuIcon,
+  MessageSquare,
+  MessageSquareText,
+  Mic,
+  MoreVertical,
+  Newspaper,
+  Paperclip,
+  Play,
+  Plus,
+  ScreenShare,
+  Send,
+  Settings as SettingsIconLucide,
+  Settings2,
+  Sparkles,
+  Sun,
+  Moon,
+  Trash2,
+  Triangle,
+  User,
+  Users,
+  Video as VideoIconLucide,
+  X,
+  Youtube,
+} from "lucide-react"
+import { motion } from "framer-motion"
+
 import { ErrorBoundary } from "@/components/ErrorBoundary"
 import { DynamicDataRenderer } from "@/components/dynamic-data-renderer"
 import { parseDataFromText } from "@/lib/data-parser"
 import type { DataItem } from "@/lib/data-types"
 import { VoiceInputModal } from "@/components/voice-input-modal"
 import { WebcamModal } from "@/components/webcam-modal"
-import { ChatSidePanel } from "@/components/chat-side-panel"
 import { VideoLearningModal } from "@/components/video-learning-modal"
 
-import { Button } from '@/components/ui/button';
-import { Input } from '@/components/ui/input';
-import { Textarea } from '@/components/ui/textarea';
-import { Card, CardContent, CardDescription, CardFooter, CardHeader, CardTitle } from '@/components/ui/card';
-import { Badge } from '@/components/ui/badge';
-import { Avatar, AvatarFallback, AvatarImage } from '@/components/ui/avatar';
-import { Switch } from '@/components/ui/switch';
-import { Progress } from '@/components/ui/progress';
-import { Separator } from '@/components/ui/separator';
-import { ScrollArea } from '@/components/ui/scroll-area';
-import { Tooltip, TooltipContent, TooltipProvider, TooltipTrigger } from '@/components/ui/tooltip';
-
-import { cn } from '@/lib/utils';
-import { motion } from 'framer-motion';
-
+import { Button } from "@/components/ui/button"
+import { Input } from "@/components/ui/input"
+import { Textarea } from "@/components/ui/textarea"
+import {
+  Card,
+  CardContent,
+  CardDescription,
+  CardFooter,
+  CardHeader,
+  CardTitle,
+} from "@/components/ui/card"
+import { Badge } from "@/components/ui/badge"
+import { Avatar, AvatarFallback, AvatarImage } from "@/components/ui/avatar"
+import { Switch } from "@/components/ui/switch"
+import { Progress } from "@/components/ui/progress"
+import { Separator } from "@/components/ui/separator"
+import { ScrollArea } from "@/components/ui/scroll-area"
+import {
+  Tooltip,
+  TooltipContent,
+  TooltipProvider,
+  TooltipTrigger,
+} from "@/components/ui/tooltip"
+import {
+  Sheet,
+  SheetContent,
+  SheetHeader,
+  SheetTitle,
+  SheetTrigger,
+} from "@/components/ui/dialog" // Assuming dialog is where sheet components are
+
+import { cn } from "@/lib/utils"
+
+// Merged Interfaces
 interface ChatMessage {
   id: string
   role: "user" | "assistant"
@@ -43,120 +101,178 @@
   dataItems?: DataItem[]
 }
 
-interface Message {
-  id: string;
-  type: 'user' | 'ai' | 'systemInfo';
-  content: string | React.ReactNode;
-  avatarSrc?: string;
-  timestamp?: string;
+interface ActivityItem {
+  id: string
+  type:
+    | "message"
+    | "file"
+    | "image"
+    | "video_processing"
+    | "video_complete"
+    | "event"
+    | "analyzing_video"
+    | "generating_image"
+    | "summarizing_chat"
+    | "error"
+    | "ai_thinking"
+    | "user_action"
+    | "system_message"
+    | "analyzing"
+    | "generating"
+    | "processing"
+    | "complete"
+  title: string
+  description?: string
+  timestamp: Date
+  user?: string
+  progress?: number
+  isLiveProcessing?: boolean
+  isPerMessageLog?: boolean
+  sourceMessageId?: string
+  link?: string
+  icon?: React.ElementType
+  status?: "pending" | "in_progress" | "completed" | "failed"
+  details?: string
 }
 
-interface ActivityItem {
-  id: string;
-  type:
-    | 'message'
-    | 'file'
-    | 'image'
-    | 'video_processing'
-    | 'video_complete'
-    | 'event'
-    | 'analyzing_video'
-    | 'generating_image'
-    | 'summarizing_chat'
-    | 'error';
-  timestamp: Date;
-  user?: string;
-  details?: string;
-  avatar?: string;
-  title?: string;
-  description?: string;
-  progress?: number;
-  link?: string;
+interface AISettings {
+  model: string
+  temperature: number
+  maxTokens: number
 }
 
-interface AISettings {
-  model: string;
-  temperature: number;
-  maxTokens: number;
+const getActivityIcon = (type: ActivityItem["type"]): React.ElementType => {
+  switch (type) {
+    case "message": return SearchIcon
+    case "file": return FileUp
+    case "image": return ImageIcon
+    case "analyzing_video": return Film
+    case "video_processing": return Loader
+    case "video_complete": return Youtube
+    case "event": return Sparkles
+    case "generating_image": return ImageIcon
+    case "summarizing_chat": return MessageSquareText
+    case "error": return AlertTriangle
+    default: return FileTextIcon
+  }
 }
 
-const getActivityIcon = (type: ActivityItem['type']) => {
+const getActivityColor = (type: ActivityItem["type"]): string => {
   switch (type) {
-    case 'message': return <SearchIcon className="w-4 h-4" />;
-    case 'file': return <FileUp className="w-4 h-4" />;
-    case 'image': return <ImageIcon className="w-4 h-4" />;
-    case 'analyzing_video': return <Film className="w-4 h-4 text-yellow-500 animate-pulse" />;
-    case 'video_processing': return <Loader className="w-4 h-4 animate-spin" />;
-    case 'video_complete': return <Youtube className="w-4 h-4 text-red-500" />;
-    case 'event': return <Sparkles className="w-4 h-4" />;
-    case 'generating_image': return <ImageIcon className="w-4 h-4 text-purple-500 animate-pulse" />;
-    case 'summarizing_chat': return <MessageSquareText className="w-4 h-4 text-teal-500" />;
-    case 'error': return <AlertTriangle className="w-4 h-4" />;
-    default: return <FileTextIcon className="w-4 h-4" />;
+    case "message": return "text-blue-500"
+    case "file": return "text-green-500"
+    case "image": return "text-purple-500"
+    case "analyzing_video": return "text-yellow-500"
+    case "video_processing": return "text-orange-500"
+    case "video_complete": return "text-red-500"
+    case "event": return "text-yellow-500"
+    case "generating_image": return "text-fuchsia-600"
+    case "summarizing_chat": return "text-teal-600"
+    case "error": return "text-red-500"
+    default: return "text-gray-500"
   }
-};
-
-const getActivityColor = (type: ActivityItem['type']) => {
-  switch (type) {
-    case 'message': return 'text-blue-500';
-    case 'file': return 'text-green-500';
-    case 'image': return 'text-purple-500';
-    case 'analyzing_video': return 'text-yellow-500';
-    case 'video_processing': return 'text-orange-500';
-    case 'video_complete': return 'text-red-500';
-    case 'event': return 'text-yellow-500';
-    case 'generating_image': return 'text-fuchsia-600';
-    case 'summarizing_chat': return 'text-teal-600';
-    case 'error': return 'text-red-500';
-    default: return 'text-gray-500';
-  }
-};
-
-const SidebarContent: React.FC<{ open: boolean; activities: ActivityItem[]; onSummarizeChat?: () => void; }> = ({ open, activities, onSummarizeChat }) => {
+}
+
+// New Sidebar from feat/new-sidebar-video-tool-page
+const SidebarContent: React.FC<{
+  open: boolean
+  activities: ActivityItem[]
+  onSummarizeChat?: () => void
+}> = ({ open, activities, onSummarizeChat }) => {
   return (
-    <div className={cn("h-full flex flex-col bg-card/50 backdrop-blur-lg border-r", open ? "p-4" : "p-2 items-center")}>
-      <div className={cn("flex items-center mb-6", open ? "justify-between" : "justify-center")}>
+    <div
+      className={cn(
+        "h-full flex flex-col bg-card/50 backdrop-blur-lg border-r",
+        open ? "p-4" : "p-2 items-center"
+      )}
+    >
+      <div
+        className={cn(
+          "flex items-center mb-6",
+          open ? "justify-between" : "justify-center"
+        )}
+      >
         {open && <h1 className="text-xl font-bold gradient-text">AI Hub</h1>}
       </div>
       <nav className="flex-grow">
         {[
-          { icon: Newspaper, label: 'Threads', id: 'threads' },
-          { icon: Users, label: 'Shared With Me', id: 'shared' },
-          { icon: SettingsIconLucide, label: 'Settings', id: 'settings_nav' },
+          { icon: Newspaper, label: "Threads", href: "/threads" },
+          { icon: Users, label: "Shared With Me", href: "/shared-with-me" },
+          { icon: SettingsIconLucide, label: "Settings", href: "/settings" },
         ].map(item => (
-          <TooltipProvider key={item.id} delayDuration={0}>
+          <TooltipProvider key={item.label} delayDuration={0}>
             <Tooltip>
               <TooltipTrigger asChild>
-                <Button variant="ghost" className={cn("w-full flex items-center mb-2", open ? "justify-start" : "justify-center")}>
-                  <item.icon className={cn("h-5 w-5", open && "mr-3")} />
-                  {open && <span className="text-sm">{item.label}</span>}
-                </Button>
+                <Link href={item.href}>
+                  <Button
+                    variant="ghost"
+                    className={cn(
+                      "w-full flex items-center mb-2",
+                      open ? "justify-start" : "justify-center"
+                    )}
+                  >
+                    <item.icon className={cn("h-5 w-5", open && "mr-3")} />
+                    {open && <span className="text-sm">{item.label}</span>}
+                  </Button>
+                </Link>
               </TooltipTrigger>
-              {!open && <TooltipContent side="right">{item.label}</TooltipContent>}
+              {!open && (
+                <TooltipContent side="right">{item.label}</TooltipContent>
+              )}
             </Tooltip>
           </TooltipProvider>
         ))}
       </nav>
       {open && (
         <div className="mt-auto">
-          <h2 className="text-sm font-semibold mb-2 text-muted-foreground">Recent Activity</h2>
+          <h2 className="text-sm font-semibold mb-2 text-muted-foreground">
+            Recent Activity
+          </h2>
           <ScrollArea className="h-[200px]">
             {activities.map(activity => (
-              <div key={activity.id} className="flex items-start mb-3 p-2 rounded-md hover:bg-muted transition-colors">
-                <div className={cn("mr-3 mt-1", getActivityColor(activity.type))}>
-                  {getActivityIcon(activity.type)}
+              <div
+                key={activity.id}
+                className="flex items-start mb-3 p-2 rounded-md hover:bg-muted transition-colors"
+              >
+                <div
+                  className={cn("mr-3 mt-1", getActivityColor(activity.type))}
+                >
+                  {React.createElement(getActivityIcon(activity.type), {
+                    className: "w-4 h-4",
+                  })}
                 </div>
                 <div>
-                  <p className="text-xs font-medium">{activity.title || activity.details}</p>
-                  {activity.description && <p className="text-xs text-muted-foreground">{activity.description}</p>}
-                  {typeof activity.progress === 'number' && activity.progress < 100 && (
-                    <Progress value={activity.progress} className="h-1 w-full mt-1" />
+                  <p className="text-xs font-medium">
+                    {activity.title || activity.details}
+                  </p>
+                  {activity.description && (
+                    <p className="text-xs text-muted-foreground">
+                      {activity.description}
+                    </p>
                   )}
-                   <p className="text-xs text-muted-foreground">
-                    {activity.user || 'System'} - {new Date(activity.timestamp).toLocaleTimeString([], { hour: '2-digit', minute: '2-digit' })}
+                  {typeof activity.progress === "number" &&
+                    activity.progress < 100 && (
+                      <Progress
+                        value={activity.progress}
+                        className="h-1 w-full mt-1"
+                      />
+                    )}
+                  <p className="text-xs text-muted-foreground">
+                    {activity.user || "System"} -{" "}
+                    {new Date(activity.timestamp).toLocaleTimeString([], {
+                      hour: "2-digit",
+                      minute: "2-digit",
+                    })}
                   </p>
-                  {activity.link && activity.type === 'video_complete' && (
-                     <a href={activity.link} target="_blank" rel="noopener noreferrer" className="text-xs text-blue-500 hover:underline">Open App</a>
+                  {activity.link && activity.type === "video_complete" && (
+                    <a
+                      href={activity.link}
+                      target="_blank"
+                      rel="noopener noreferrer"
+                      className="text-xs text-blue-500 hover:underline"
+                    >
+                      Open App
+                    </a>
                   )}
                 </div>
               </div>
@@ -164,7 +280,12 @@
           </ScrollArea>
           {onSummarizeChat && open && (
             <div className="mt-2 pt-2 border-t border-border">
-              <Button variant="outline" size="sm" className="w-full" onClick={onSummarizeChat}>
+              <Button
+                variant="outline"
+                size="sm"
+                className="w-full"
+                onClick={onSummarizeChat}
+              >
                 <MessageSquareText className="w-4 h-4 mr-2" />
                 Summarize Chat
               </Button>
@@ -173,7 +294,12 @@
         </div>
       )}
       <Separator className={cn("my-4", !open && "my-2")} />
-      <div className={cn("flex items-center", open ? "justify-between" : "justify-center")}>
+      <div
+        className={cn(
+          "flex items-center",
+          open ? "justify-between" : "justify-center"
+        )}
+      >
         {open && (
           <div className="flex items-center">
             <Avatar className="h-8 w-8 mr-2">
@@ -186,1107 +312,279 @@
         <TooltipProvider delayDuration={0}>
           <Tooltip>
             <TooltipTrigger asChild>
-              <Button variant="ghost" size="icon" className={cn(!open && "w-full")}>
-                <LogOut className="h-5 w-5" />
-              </Button>
+              <Link href="/logout">
+                <Button variant="ghost" size="icon" className={cn(!open && "w-full")}>
+                  <LogOut className="h-5 w-5" />
+                </Button>
+              </Link>
             </TooltipTrigger>
             <TooltipContent side={open ? "top" : "right"}>Logout</TooltipContent>
           </Tooltip>
         </TooltipProvider>
       </div>
     </div>
-  );
-};
-
-const Sidebar: React.FC<{ open: boolean; setOpen: (open: boolean) => void; animate?: boolean; activities: ActivityItem[]; onSummarizeChat?: () => void; }> = ({ open, setOpen, animate = true, activities, onSummarizeChat }) => {
-  const [isHovered, setIsHovered] = useState(false);
-  const effectiveOpen = open || isHovered;
-  const variants = { open: { width: animate ? 288 : 'auto', transition: { type: "spring", stiffness: 300, damping: 30 } }, closed: { width: animate ? 68 : 'auto', transition: { type: "spring", stiffness: 300, damping: 30 } }, };
-  useEffect(() => {}, [open, isHovered]);
+  )
+}
+
+const Sidebar: React.FC<{
+  open: boolean
+  setOpen: (open: boolean) => void
+  animate?: boolean
+  activities: ActivityItem[]
+  onSummarizeChat?: () => void
+}> = ({ open, setOpen, animate = true, activities, onSummarizeChat }) => {
+  const [isHovered, setIsHovered] = useState(false)
+  const effectiveOpen = open || isHovered
+  const variants = {
+    open: {
+      width: animate ? 288 : "auto",
+      transition: { type: "spring", stiffness: 300, damping: 30 },
+    },
+    closed: {
+      width: animate ? 68 : "auto",
+      transition: { type: "spring", stiffness: 300, damping: 30 },
+    },
+  }
+  useEffect(() => {}, [open, isHovered])
   return (
-    <motion.div layout initial={false} animate={effectiveOpen ? "open" : "closed"} variants={variants} className={cn("h-full relative z-30 flex flex-col", effectiveOpen ? "shadow-lg" : "", open ? "flex" : "hidden md:flex" )} onMouseEnter={() => { if (!open) setIsHovered(true); }} onMouseLeave={() => { if (!open) setIsHovered(false); }}>
-      <div className={cn("h-full overflow-hidden", effectiveOpen ? "w-72" : "w-[68px]")}>
-        <SidebarContent open={effectiveOpen} activities={activities} onSummarizeChat={onSummarizeChat} />
+    <motion.div
+      layout
+      initial={false}
+      animate={effectiveOpen ? "open" : "closed"}
+      variants={variants}
+      className={cn(
+        "h-full relative z-30 flex flex-col",
+        effectiveOpen ? "shadow-lg" : "",
+        open ? "flex" : "hidden md:flex"
+      )}
+      onMouseEnter={() => {
+        if (!open) setIsHovered(true)
+      }}
+      onMouseLeave={() => {
+        if (!open) setIsHovered(false)
+      }}
+    >
+      <div
+        className={cn(
+          "h-full overflow-hidden",
+          effectiveOpen ? "w-72" : "w-[68px]"
+        )}
+      >
+        <SidebarContent
+          open={effectiveOpen}
+          activities={activities}
+          onSummarizeChat={onSummarizeChat}
+        />
       </div>
-      <Button variant="ghost" size="icon" className={cn("absolute top-1/2 -right-4 transform -translate-y-1/2 bg-card border rounded-full h-8 w-8 z-40 shadow-md hover:bg-muted", !open && isHovered ? "opacity-100" : open ? "opacity-100" : "opacity-0" )} onClick={() => setOpen(!open)}>
-        {open ? <ChevronLeft className="h-4 w-4" /> : <ChevronRight className="h-4 w-4" />}
+      <Button
+        variant="ghost"
+        size="icon"
+        className={cn(
+          "absolute top-1/2 -right-4 transform -translate-y-1/2 bg-card border rounded-full h-8 w-8 z-40 shadow-md hover:bg-muted",
+          !open && isHovered
+            ? "opacity-100"
+            : open
+            ? "opacity-100"
+            : "opacity-0"
+        )}
+        onClick={() => setOpen(!open)}
+      >
+        {open ? (
+          <ChevronLeft className="h-4 w-4" />
+        ) : (
+          <ChevronRight className="h-4 w-4" />
+        )}
       </Button>
     </motion.div>
-  );
-};
+  )
+}
 
 function ChatPageContent() {
   const [input, setInput] = useState("")
   const [messages, setMessages] = useState<ChatMessage[]>([])
   const [isLoading, setIsLoading] = useState(false)
   const messagesEndRef = useRef<HTMLDivElement>(null)
-
-  // Enhanced state for advanced features
-  const [progress, setProgress] = useState(0);
-  const [showSettings, setShowSettings] = useState(false);
-  const [theme, setTheme] = useState<"light" | "dark">("light");
+  const [isSidebarOpen, setIsSidebarOpen] = useState(true)
+
+  const [progress, setProgress] = useState(0)
+  const [showSettings, setShowSettings] = useState(false)
+  const [theme, setTheme] = useState<"light" | "dark">("light")
   const [activities, setActivities] = useState<ActivityItem[]>([
-    { id: 's1', type: 'message', timestamp: new Date(Date.now() - 3600000 * 3), user: 'AI Assistant', title: 'Chat Started', description: 'Initial conversation with AI Assistant began.', details: 'Responded to "Project Setup Query"' },
-    { id: 's2', type: 'event', timestamp: new Date(Date.now() - 3600000 * 2), user: 'System', title: 'User Logged In', description: 'User successfully authenticated to the platform.' },
-  ]);
-  const [sidebarOpen, setSidebarOpen] = useState(true);
-  const [aiSettings, setAiSettings] = useState<AISettings>({ model: 'gemini-1.5-pro-latest', temperature: 0.7, maxTokens: 1024 });
+    {
+      id: "s1",
+      type: "message",
+      timestamp: new Date(Date.now() - 3600000 * 3),
+      user: "AI Assistant",
+      title: "Chat Started",
+      description: "Initial conversation with AI Assistant began.",
+      details: 'Responded to "Project Setup Query"',
+    },
+    {
+      id: "s2",
+      type: "event",
+      timestamp: new Date(Date.now() - 3600000 * 2),
+      user: "System",
+      title: "User Logged In",
+      description: "User successfully authenticated to the platform.",
+    },
+  ])
+
+  const [aiSettings, setAiSettings] = useState<AISettings>({
+    model: "gemini-1.5-pro-latest",
+    temperature: 0.7,
+    maxTokens: 2048,
+  })
 
   // Voice input state
   const [showVoiceModal, setShowVoiceModal] = useState(false)
-  const [currentTranscription, setCurrentTranscription] = useState("")
-  const [aiVoiceState, setAiVoiceState] = useState<"listening" | "processing" | "idle" | "error">("idle")
-  const recognition = useRef<SpeechRecognition | null>(null)
-  const isSpeechSupported = typeof window !== 'undefined' && ('SpeechRecognition' in window || 'webkitSpeechRecognition' in window)
-
+  
   // Camera/Image state
   const [showWebcamModal, setShowWebcamModal] = useState(false)
   const [capturedImage, setCapturedImage] = useState<string | null>(null)
   const [uploadedImage, setUploadedImage] = useState<string | null>(null)
-  const [isCameraActive, setIsCameraActive] = useState(false)
   const fileInputRef = useRef<HTMLInputElement>(null)
-  const videoRef = useRef<HTMLVideoElement>(null)
-  const canvasRef = useRef<HTMLCanvasElement>(null)
-
-  // Side panel state
-  const [showSidePanel, setShowSidePanel] = useState(false)
-
-  // Video learning state
+
+  // Video Learning Modal state
   const [showVideoModal, setShowVideoModal] = useState(false)
-=======
-"use client";
-
-import React, { useState, useEffect, useRef, useCallback } from 'react';
-import { useTheme } from "next-themes";
-import { Button } from '@/components/ui/button';
-import { Input } from '@/components/ui/input';
-import { ScrollArea } from '@/components/ui/scroll-area';
-import { Avatar, AvatarFallback, AvatarImage } from '@/components/ui/avatar';
-import { Card, CardContent, CardFooter, CardHeader } from '@/components/ui/card';
-import { User, Bot, Sun, Moon, Mic, Video as VideoIcon, Paperclip, PlusIcon, Loader, MessageSquareText, Download } from 'lucide-react'; // Added MessageSquareText, Download
-
-import { VoiceInputModal } from "@/components/voice-input-modal";
-import { WebcamModal } from "@/components/webcam-modal";
-// Removed ChatSidePanel import
-import { Progress } from "@/components/ui/progress"; // For activity progress
-import { Badge } from "@/components/ui/badge"; // For activity tags/status
-import { ExternalLink, MessageCircle, Zap, Image as ImageIcon, AlertTriangle, CheckCircle, ListChecks, Video, Sparkles, Edit3, Users, Settings as SettingsIcon, LogOut, FileText, ChevronLeft, ChevronRight } from 'lucide-react'; // More icons for sidebar. Note: Download was added above.
-import Link from 'next/link';
-import { usePathname } from 'next/navigation';
-import { cn } from "@/lib/utils"; // For conditional classes
-import { motion } from "framer-motion"; // Import motion
-
-interface Message {
-  id: string;
-  role: 'user' | 'assistant';
-  content: string;
-  timestamp: Date;
-}
-
-interface ApiMessagePart {
-  text: string;
-}
-interface ApiMessage {
-  role: 'user' | 'assistant';
-  parts: ApiMessagePart[];
-}
-
-export default function ChatPage() {
-  const [messages, setMessages] = useState<Message[]>([]);
-  const [inputValue, setInputValue] = useState('');
-  const [isLoading, setIsLoading] = useState(false);
-  const messagesEndRef = useRef<null | HTMLDivElement>(null);
-  const { theme, setTheme, resolvedTheme } = useTheme();
-
-  // Speech Recognition state
-  const [showVoiceModal, setShowVoiceModal] = useState(false);
-  const [currentTranscription, setCurrentTranscription] = useState("");
-  const [aiVoiceState, setAiVoiceState] = useState<"listening" | "processing" | "idle" | "error">("idle");
-
-  // Webcam state
-  const [showWebcamModal, setShowWebcamModal] = useState(false);
-  const [isCameraActive, setIsCameraActive] = useState(false);
-  const [currentCameraFrame, setCurrentCameraFrame] = useState<string | null>(null);
-  const videoRef = useRef<HTMLVideoElement>(null);
-  const canvasRef = useRef<HTMLCanvasElement>(null);
-  const captureIntervalRef = useRef<NodeJS.Timeout | null>(null);
-
-  // File/Image Upload State
-  const [uploadedImageBase64, setUploadedImageBase64] = useState<string | null>(null);
-  const fileInputRef = useRef<HTMLInputElement>(null);
-
-  // Tools Menu State
-  const [showToolsMenu, setShowToolsMenu] = useState(false);
-  // const [generatingImage, setGeneratingImage] = useState(false); // This state seems specific to old image gen. Let's use a more generic 'isToolProcessing' or 'isLoading' for side panel actions.
-  // Removed showSidePanel state, other side panel states (summaryData, isSummaryLoading, summaryError) are kept as per instruction.
-  const [summaryData, setSummaryData] = useState<any>(null);
-  const [isSummaryLoading, setIsSummaryLoading] = useState(false);
-  const [summaryError, setSummaryError] = useState<string | null>(null);
-
-  // New Sidebar State & Activity State (assuming activities state should exist or be created)
-  const [sidebarOpen, setSidebarOpen] = useState(true); // Default to open for desktop
-  const [isMobile, setIsMobile] = useState(false); // For responsive sidebar
-
-  // Define ActivityItem interface as per typical requirements for a mixed activity log
-  interface ActivityItem {
-    id: string;
-    type: 'video_processing' | 'image_generation' | 'chat_summary' | 'ai_thinking' | 'error' | 'user_action' | 'system_message' | 'event' | 'image' | 'analyzing_video' | 'analyzing' | 'generating' | 'processing' | 'complete';
-    title: string;
-    description?: string;
-    timestamp: number;
-    user?: string;
-    progress?: number; // 0-100
-    isLiveProcessing?: boolean; // For AI thinking logs
-    isPerMessageLog?: boolean; // To differentiate AI thinking from other tasks
-    sourceMessageId?: string; // Link AI thinking to a specific message
-    link?: string; // e.g., link to a generated video app
-    icon?: React.ElementType; // Optional custom icon
-    status?: 'pending' | 'in_progress' | 'completed' | 'failed';
-    details?: string; // Could be used as title if title is too generic
-  }
-  const [activities, setActivities] = useState<ActivityItem[]>([
-    // Adapted from user's snippet to fit ActivityItem interface
-    {
-      id: 's1',
-      type: 'system_message', // Mapped 'message' type to 'system_message' or 'ai_thinking'
-      timestamp: Date.now() - 3600000 * 3,
-      user: 'AI Assistant',
-      title: 'Chat Started',
-      description: 'Initial conversation with AI Assistant began. Responded to "Project Setup Query".', // Combined description and details
-      status: 'complete',
-    },
-    {
-      id: 's2',
-      type: 'event', // Mapped 'event' type
-      timestamp: Date.now() - 3600000 * 2,
-      user: 'System',
-      title: 'User Logged In',
-      description: 'User successfully authenticated to the platform.',
-      status: 'complete',
-    },
-    // Keeping one more complex example from previous state for variety during verification
-    { id: 'prev_1', type: 'video_processing', title: 'Analyzing "Old Video Example"', description: 'Extracting key concepts.', timestamp: Date.now() - 1000000, progress: 30, status: 'in_progress', user: 'System' },
-  ]);
-
-  // Function to add new activities (if not already present)
-  const addActivity = useCallback((newActivity: Omit<ActivityItem, 'id' | 'timestamp'>) => {
-    setActivities(prevActivities => [
-      { ...newActivity, id: Date.now().toString() + Math.random(), timestamp: Date.now() },
-      ...prevActivities
-    ]);
-  }, []);
-
-
-  // Speech Recognition setup
-  const SpeechRecognition = typeof window !== "undefined" ? (window as any).SpeechRecognition || (window as any).webkitSpeechRecognition : null;
-  const isSpeechSupported = !!SpeechRecognition;
-  const recognition = useRef<any>(null);
-
-
-  const scrollToBottom = () => {
-    messagesEndRef.current?.scrollIntoView({ behavior: "smooth" });
+  const [videoUrl, setVideoUrl] = useState("")
+
+  const scrollToBottom = useCallback(() => {
+    messagesEndRef.current?.scrollIntoView({ behavior: "smooth" })
+  }, [])
+
+  useEffect(() => {
+    scrollToBottom()
+  }, [messages, scrollToBottom])
+  
+  const addActivity = (activity: Omit<ActivityItem, 'id' | 'timestamp'>) => {
+    setActivities(prev => [{ ...activity, id: Date.now().toString(), timestamp: new Date() }, ...prev]);
   };
->>>>>>> c5a4e7e6
-
-  // Auto-scroll to bottom when messages change
-  useEffect(() => {
-<<<<<<< HEAD
-    messagesEndRef.current?.scrollIntoView({ behavior: "smooth" })
-  }, [messages])
-
-  // Initialize speech recognition
-  useEffect(() => {
-    if (isSpeechSupported && typeof window !== 'undefined') {
-      const SpeechRecognition = window.SpeechRecognition || window.webkitSpeechRecognition
-      recognition.current = new SpeechRecognition()
-      recognition.current.continuous = false
-      recognition.current.interimResults = false
-      
-      recognition.current.onresult = (event: SpeechRecognitionEvent) => {
-        const transcript = event.results[0][0].transcript
-        setInput(transcript)
-        setCurrentTranscription(transcript)
-        setAiVoiceState('idle')
-        setShowVoiceModal(false)
-      }
-      
-      recognition.current.onerror = (event: any) => {
-        console.error('Speech recognition error', event.error)
-        setAiVoiceState('error')
-        setTimeout(() => {
-          setAiVoiceState('idle')
-          setShowVoiceModal(false)
-        }, 2000)
-      }
-      
-      recognition.current.onend = () => {
-        setAiVoiceState(currentState => {
-          if (currentState === 'listening') {
-            setShowVoiceModal(false)
-            return 'idle'
-          }
-          return currentState
-        })
-      }
-    }
-    
-=======
-    scrollToBottom();
-  }, [messages]);
-
-  // Speech Recognition Setup Effect
-  useEffect(() => {
-    if (!isSpeechSupported || typeof window === "undefined") {
-      return;
-    }
-
-    recognition.current = new SpeechRecognition();
-    recognition.current.continuous = false; // Set to true if you want it to keep listening
-    recognition.current.interimResults = true;
-    recognition.current.lang = "en-US";
-
-    recognition.current.onstart = () => {
-      setAiVoiceState("listening");
-      setCurrentTranscription("");
-    };
-
-    recognition.current.onresult = (event: any) => {
-      let interimTranscript = "";
-      let finalTranscript = "";
-
-      for (let i = event.resultIndex; i < event.results.length; ++i) {
-        if (event.results[i].isFinal) {
-          finalTranscript += event.results[i][0].transcript;
-        } else {
-          interimTranscript += event.results[i][0].transcript;
-        }
-      }
-
-      setCurrentTranscription(interimTranscript || finalTranscript);
-
-      if (finalTranscript) {
-        // Option 1: Append to input
-        // setInputValue((prev) => (prev ? prev + " " : "") + finalTranscript);
-        // Option 2: Directly set input - might be better if modal is primary input method
-        setInputValue(finalTranscript);
-      }
-    };
-
-    recognition.current.onend = () => {
-      setAiVoiceState("processing"); // Transition state
-      // Automatically send message if there's transcription
-      // Check currentTranscription directly as inputValue might not have updated yet due to state batching
-      if (currentTranscription.trim()) {
-        // Ensure handleSendMessage uses the latest transcription or inputValue
-        // Consider passing the transcribed text directly if inputValue is not yet updated
-        handleSendMessage(currentTranscription.trim());
-      } else {
-         // If no transcription, just hide modal and reset state
-        setShowVoiceModal(false);
-        setAiVoiceState("idle");
-      }
-    };
-
-    recognition.current.onerror = (event: any) => {
-      console.error("Speech recognition error:", event.error);
-      setAiVoiceState("error");
-      // Optionally hide modal after a delay
-      setTimeout(() => {
-        setShowVoiceModal(false);
-        setAiVoiceState("idle");
-      }, 2000);
-    };
-
-    // Cleanup function
->>>>>>> c5a4e7e6
-    return () => {
-      if (recognition.current) {
-        recognition.current.stop();
-        recognition.current.onstart = null;
-        recognition.current.onresult = null;
-        recognition.current.onend = null;
-        recognition.current.onerror = null;
-      }
-<<<<<<< HEAD
-    }
-  }, [isSpeechSupported])
-
-  // Initialize camera when webcam modal opens
-  useEffect(() => {
-    if (showWebcamModal && videoRef.current) {
-      console.log("Initializing camera...")
-      navigator.mediaDevices.getUserMedia({ video: true })
-        .then((stream) => {
-          console.log("Camera stream obtained")
-          if (videoRef.current) {
-            videoRef.current.srcObject = stream
-            setIsCameraActive(true)
-          }
-        })
-        .catch((error) => {
-          console.error("Camera access denied or failed:", error)
-          setShowWebcamModal(false)
-          alert("Camera access denied. Please allow camera permissions and try again.")
-        })
-    }
-
-    return () => {
-      if (videoRef.current?.srcObject) {
-        const stream = videoRef.current.srcObject as MediaStream
-        stream.getTracks().forEach(track => track.stop())
-        setIsCameraActive(false)
-      }
-    }
-  }, [showWebcamModal])
-
-  // Enhanced activity tracking functions
-  const addActivity = (activity: Omit<ActivityItem, 'id' | 'timestamp'>) => {
-    const newActivity: ActivityItem = {
-      ...activity,
-      id: Date.now().toString(),
-      timestamp: new Date()
-    };
-    setActivities(prev => [newActivity, ...prev.slice(0, 9)]); // Keep last 10 activities
-  };
-
-  const handleTriggerSummarization = async () => {
-    if (messages.length === 0) return;
-    
-    addActivity({
-      type: 'summarizing_chat',
-      title: 'Generating Chat Summary',
-      description: 'AI is analyzing the conversation...',
-      user: 'System',
-      progress: 0
-    });
-
-    // Simulate progress
-    let progressValue = 0;
-    const progressInterval = setInterval(() => {
-      progressValue += 10;
-      setActivities(prev => prev.map(activity => 
-        activity.type === 'summarizing_chat' && activity.progress !== undefined
-          ? { ...activity, progress: progressValue }
-          : activity
-      ));
-      
-      if (progressValue >= 100) {
-        clearInterval(progressInterval);
-        setActivities(prev => prev.map(activity => 
-          activity.type === 'summarizing_chat'
-            ? { ...activity, title: 'Chat Summary Complete', description: 'Summary generated successfully', progress: 100 }
-            : activity
-        ));
-      }
-    }, 200);
-  };
-
-  const startVideoProcessingActivity = (videoUrl: string, title: string) => {
-    addActivity({
-      type: 'video_processing',
-      title: `Processing: ${title}`,
-      description: 'Generating interactive learning app...',
-      user: 'AI Assistant',
-      progress: 0
-    });
-
-    // Simulate video processing
-    setTimeout(() => {
-      setActivities(prev => prev.map(activity => 
-        activity.type === 'video_processing'
-          ? { 
-              ...activity, 
-              type: 'video_complete',
-              title: `Learning App Ready: ${title}`,
-              description: 'Interactive learning experience generated',
-              progress: 100,
-              link: `/video-learning-tool?videoUrl=${encodeURIComponent(videoUrl)}`
-            }
-          : activity
-      ));
-    }, 3000);
-  };
-
-  const detectYouTubeUrl = (text: string): string | null => {
-    const youtubeRegex = /(?:https?:\/\/)?(?:www\.)?(?:youtube\.com\/(?:[^\/]+\/.+\/|(?:v|e(?:mbed)?)\/|.*[?&]v=)|youtu\.be\/)([^"&?\/\s]{11})/;
-    const match = text.match(youtubeRegex);
-    return match ? match[0] : null;
-  };
-
-  const getVideoTitle = async (url: string): Promise<string> => {
-    // Simplified title extraction
-    return `Video from ${url.substring(0, 30)}...`;
-  };
-
-  const toggleTheme = () => setTheme(prev => (prev === "light" ? "dark" : "light"));
-
-  const exportSummary = () => {
-    if (messages.length === 0) return
-    const transcript = messages.map(msg => {
-      const timestamp = msg.timestamp || new Date().toLocaleTimeString()
-      const sender = msg.role === "user" ? "User" : "AI"
-      return `[${timestamp}] ${sender}: ${msg.content}`
-    }).join('\n\n')
-    const blob = new Blob([transcript], { type: 'text/plain' })
-    const url = URL.createObjectURL(blob)
-    const a = document.createElement('a')
-    a.href = url
-    a.download = 'chat-transcript.txt'
-    a.click()
-    URL.revokeObjectURL(url)
-    
-    addActivity({
-      type: 'file',
-      title: 'Transcript Downloaded',
-      description: 'Chat conversation exported to file',
-      user: 'System'
-    });
-  };
-
-  const handleSendMessage = async (e: React.FormEvent) => {
-    e.preventDefault()
-    console.log("=== FORM SUBMIT DEBUG ===")
-    console.log("Form submitted with input:", input)
-    
-    if (!input.trim()) {
-      console.log("Empty input, returning early")
-      return
-    }
-
-    // Check for YouTube URL
-    const youtubeUrl = detectYouTubeUrl(input);
-    if (youtubeUrl) {
-      const title = await getVideoTitle(youtubeUrl);
-      startVideoProcessingActivity(youtubeUrl, title);
-      setInput("");
-      return;
-    }
-
-    const userMessage: ChatMessage = {
+
+  const handleSendMessage = async (messageContent?: string) => {
+    const content = messageContent || input
+    if (!content.trim() && !capturedImage && !uploadedImage) return
+
+    setIsLoading(true)
+    const newUserMessage: ChatMessage = {
       id: Date.now().toString(),
       role: "user",
-      content: input,
+      content,
       timestamp: new Date().toISOString(),
-=======
-    };
-  // IMPORTANT: Decide dependencies.
-  }, [isSpeechSupported, SpeechRecognition, handleSendMessage]);
-
-
-  // Side Panel Action Handlers
-  const handleDownloadTranscript = () => {
-    const transcript = messages.map((msg) => {
-      const sender = msg.role === 'user' ? 'User' : 'Assistant';
-      const time = msg.timestamp.toLocaleTimeString([], { hour: '2-digit', minute: '2-digit' });
-      return `${sender} (${time}): ${msg.content}`;
-    }).join("\n\n");
-
-    const blob = new Blob([transcript], { type: "text/plain" });
-    const url = URL.createObjectURL(blob);
-    const link = document.createElement("a");
-    link.href = url;
-    link.download = "chat-transcript.txt";
-    document.body.appendChild(link);
-    link.click();
-    document.body.removeChild(link);
-    URL.revokeObjectURL(url);
-  };
-
-  const handleSummarizeChat = async () => {
-    const activityId = `summ-${Date.now()}`;
-    const initialSummaryActivity: ActivityItem = {
-      id: activityId,
-      type: "chat_summary", // New type for in-progress summarization
-      title: "Summarizing Conversation",
-      description: "Processing chat history...",
-      timestamp: Date.now(),
-      progress: 30, // Indeterminate or initial progress
-      isPerMessageLog: false,
-      status: 'in_progress',
-    };
-    setActivities(prevActivities => [initialSummaryActivity, ...prevActivities]);
-
-    setIsSummaryLoading(true); // Keep for button state if needed
-    setSummaryError(null);     // Keep for other UI if needed
-    setSummaryData(null);      // Clear old summary data
-
-    try {
-      const apiMessages = messages.map(m => ({ role: m.role, content: m.content }));
-      if (apiMessages.length === 0) {
-        setActivities(prevActivities =>
-          prevActivities.map(act =>
-            act.id === activityId
-              ? {
-                  ...act,
-                  type: "system_message", // Or 'event'
-                  progress: 100,
-                  description: "No messages in chat to summarize.",
-                  title: "Summarization Skipped",
-                  status: 'complete',
-                }
-              : act
-          )
-        );
-        // setSummaryData({ summary: "No messages in chat to summarize." }); // Old state
-        setIsSummaryLoading(false);
-        return;
-      }
-
-      const response = await fetch("/api/gemini-proxy?action=summarizeChat", {
-        method: "POST",
-        headers: { "Content-Type": "application/json" },
-        body: JSON.stringify({ messages: apiMessages }),
-      });
-
-      const result = await response.json(); // Try to parse JSON regardless of response.ok for error messages
-
-      if (!response.ok) {
-        // Use error from API response if available, otherwise use generic error
-        const errorMessage = result?.error || `API Error: ${response.status}`;
-        throw new Error(errorMessage);
-      }
-
-      if (result.summary) {
-        const formattedSummary = `Summary: ${result.summary}\nKey Points: ${(result.keyPoints || []).join(', ')}\nAction Items: ${(result.actionItems || []).join(', ')}`;
-        setActivities(prevActivities =>
-          prevActivities.map(act =>
-            act.id === activityId
-              ? {
-                  ...act,
-                  type: "complete",
-                  progress: 100,
-                  description: result.summary.substring(0, 200) + (result.summary.length > 200 ? "..." : ""), // Truncate for display
-                  title: "Chat Summary Ready",
-                  status: 'complete',
-                  details: result.summary, // Store full summary if needed elsewhere
-                }
-              : act
-          )
-        );
-        // setSummaryData({ summary: result.summary, keyPoints: result.keyPoints || [], actionItems: result.actionItems || [] }); // Old state
-      } else {
-        throw new Error("Summary not found in API response.");
-      }
-    } catch (error) {
-      console.error("Error in handleSummarizeChat:", error);
-      const errorMessage = error instanceof Error ? error.message : String(error);
-      setActivities(prevActivities =>
-        prevActivities.map(act =>
-          act.id === activityId
-            ? {
-                ...act,
-                type: "error",
-                progress: undefined,
-                description: errorMessage,
-                title: "Summarization Failed",
-                status: 'failed',
-              }
-            : act
-        )
-      );
-      // setSummaryError(errorMessage); // Old state
-      // setSummaryData(null); // Old state
-    } finally {
-      setIsSummaryLoading(false); // Keep for button state
     }
-  };
-
-  // Quick Tools Actions (simplified from old page)
-  const portGenerateImageDescription = async (prompt: string) => {
-    setShowToolsMenu(false);
-    setGeneratingImage(true); // For loading indicator if needed
-
-    const toolMessage = `Describe an image based on the following prompt: "${prompt}". Provide a detailed visual description as if you were describing it to someone who cannot see it. Include elements like subject, setting, colors, mood, and composition.`;
-
-    await handleSendMessage(toolMessage); // Send this as a regular message to the chat API
-
-    setGeneratingImage(false);
-    // The main handleSendMessage will handle the API call and response.
-    // No separate dataItems or direct image rendering here for now.
-  };
-
-  const portHandleToolClick = async (toolName: string) => {
-    setShowToolsMenu(false);
-    const currentPrompt = inputValue.trim() || "something generic"; // Use inputValue from current page
-
-    let llmPrompt = "";
-
-    switch (toolName) {
-      case "search_web":
-        llmPrompt = `Act as a web search engine. Provide a concise summary of the top search results for "${currentPrompt}". Include 3-5 bullet points of key information.`;
-        break;
-      case "run_deep_research":
-        llmPrompt = `Perform a deep research on "${currentPrompt}". Provide a detailed, multi-paragraph overview with key findings, insights, and potential implications.`;
-        break;
-      case "think_longer":
-        llmPrompt = `Elaborate on the topic "${currentPrompt}" by providing a more detailed and expansive thought process. Break down the concept, discuss its nuances, and offer multiple perspectives.`;
-        break;
-      case "brainstorm_ideas":
-        llmPrompt = `Brainstorm 5-7 creative and distinct ideas related to "${currentPrompt}". Present them as a numbered list, with a brief explanation for each.`;
-        break;
-      default:
-        return;
-    }
-
-    await handleSendMessage(llmPrompt); // Send this as a regular message to the chat API
-    // inputValue will be cleared by handleSendMessage
-  };
-
-
-  // File Upload Handlers
-  const handlePaperclipClick = () => {
-    fileInputRef.current?.click();
-  };
-
-  const handleFileChange = (event: React.ChangeEvent<HTMLInputElement>) => {
-    const file = event.target.files?.[0];
-    if (file && file.type.startsWith("image/")) {
-      const reader = new FileReader();
-      reader.onloadend = () => {
-        const base64String = reader.result as string;
-        setUploadedImageBase64(base64String.split(",")[1]); // Store only the base64 part
-        // Optionally, display a thumbnail or file name, or send a message indicating file is ready
-        setMessages(prevMessages => [...prevMessages, {
-          id: Date.now().toString(),
-          role: 'user',
-          content: `[Image selected: ${file.name}] Ready to send.`,
-          timestamp: new Date(),
-        }]);
-      };
-      reader.readAsDataURL(file);
-    } else if (file) {
-      // Handle non-image file selections if needed in the future
-      console.warn("Non-image file selected. This feature currently supports images only.");
-      setMessages(prevMessages => [...prevMessages, {
-        id: Date.now().toString(),
-        role: 'assistant', // Or 'system'
-        content: `Selected file "${file.name}" is not an image. Please select an image file.`,
-        timestamp: new Date(),
-      }]);
-    }
-    // Reset file input value to allow selecting the same file again
-    if (event.target) {
-      event.target.value = "";
-    }
-  };
-
-  // Webcam Functions
-  const captureFrame = useCallback(() => {
-    if (videoRef.current && canvasRef.current) {
-      const video = videoRef.current;
-      const canvas = canvasRef.current;
-      const context = canvas.getContext("2d");
-
-      if (!context) return;
-
-      // Set canvas dimensions to video dimensions
-      canvas.width = video.videoWidth;
-      canvas.height = video.videoHeight;
-
-      if (canvas.width === 0 || canvas.height === 0) return; // Avoids error if video not loaded
-
-      context.drawImage(video, 0, 0, canvas.width, canvas.height);
-      const imageDataUrl = canvas.toDataURL("image/jpeg", 0.8); // Get base64 string
-      setCurrentCameraFrame(imageDataUrl.split(",")[1]); // Send only the base64 part
-    }
-  }, []);
-
-  const startCamera = useCallback(async () => {
-    setShowWebcamModal(true); // Show modal first
-    try {
-      const stream = await navigator.mediaDevices.getUserMedia({ video: true });
-      if (videoRef.current) {
-        videoRef.current.srcObject = stream;
-        await videoRef.current.play(); // Ensure play is awaited
-        setIsCameraActive(true);
-        // Start capturing frames at intervals
-        if (captureIntervalRef.current) clearInterval(captureIntervalRef.current); // Clear existing interval
-        captureIntervalRef.current = setInterval(captureFrame, 2000); // Capture every 2s
-      }
-    } catch (error) {
-      console.error("Error accessing webcam:", error);
-      setIsCameraActive(false);
-      setShowWebcamModal(false); // Hide modal if error
-    }
-  }, [captureFrame]);
-
-  const stopCamera = useCallback(() => {
-    if (videoRef.current && videoRef.current.srcObject) {
-      const stream = videoRef.current.srcObject as MediaStream;
-      const tracks = stream.getTracks();
-      tracks.forEach((track) => track.stop());
-      videoRef.current.srcObject = null;
-    }
-    setIsCameraActive(false);
-    setCurrentCameraFrame(null);
-    if (captureIntervalRef.current) {
-      clearInterval(captureIntervalRef.current);
-      captureIntervalRef.current = null;
->>>>>>> c5a4e7e6
-    }
-    setShowWebcamModal(false); // Hide modal when stopping camera
-  }, []);
-
-<<<<<<< HEAD
-    setMessages(prev => [...prev, userMessage])
+    setMessages(prev => [...prev, newUserMessage])
     setInput("")
-    setIsLoading(true)
-
-    // Add activity for new message
+
+    // Add activity
     addActivity({
       type: 'message',
-      title: 'New Message Sent',
-      description: input.substring(0, 50) + (input.length > 50 ? '...' : ''),
+      title: 'You sent a message',
+      description: content.substring(0, 30) + '...',
       user: 'User'
     });
 
     try {
-      const currentImageData = getCurrentImage()
-      
-      const response = await fetch("/api/chat", {
+      const response = await fetch("/api/gemini", {
         method: "POST",
         headers: { "Content-Type": "application/json" },
         body: JSON.stringify({
-          messages: [...messages, userMessage],
-          imageData: currentImageData,
-          cameraFrame: null,
+          message: content,
+          history: messages,
+          settings: aiSettings,
+          image: capturedImage || uploadedImage,
         }),
       })
 
-      if (!response.ok) throw new Error("Failed to get response")
-
-      const reader = response.body?.getReader()
-      if (!reader) throw new Error("No reader available")
-
-      let assistantMessage = ""
-      const assistantMessageId = (Date.now() + 1).toString()
-
-      setMessages(prev => [...prev, {
-        id: assistantMessageId,
-        role: "assistant",
-        content: "",
-        timestamp: new Date().toISOString(),
-      }])
-
-      while (true) {
+      if (!response.ok || !response.body) {
+        throw new Error("Failed to get response from server.")
+      }
+      
+      const reader = response.body.getReader()
+      const decoder = new TextDecoder()
+      let assistantResponse = ""
+      let dataItems: DataItem[] = []
+
+      const streamInProgress = true
+      while (streamInProgress) {
         const { done, value } = await reader.read()
-        if (done) break
-
-        const chunk = new TextDecoder().decode(value)
-        const lines = chunk.split("\n").filter(line => line.trim())
-
-        for (const line of lines) {
-          if (line.startsWith("data: ")) {
+        if (done) {
+          addActivity({
+            type: 'complete',
+            title: 'AI finished responding',
+            user: 'AI Assistant',
+            status: 'completed'
+          });
+          break
+        }
+        
+        const chunk = decoder.decode(value, { stream: true })
+        assistantResponse += chunk
+        
+        // Simple parsing for structured data, can be improved
+        if (assistantResponse.includes("<<DATA>>")) {
+            const parts = assistantResponse.split("<<DATA>>");
+            assistantResponse = parts[0]; // The text part
+            const dataPart = parts[1].split("<</DATA>>")[0];
             try {
-              const data = JSON.parse(line.slice(6))
-              
-              if (data.content) {
-                assistantMessage += data.content
-                setMessages(prev => prev.map(msg => 
-                  msg.id === assistantMessageId 
-                    ? { ...msg, content: assistantMessage }
-                    : msg
-                ))
-              }
-            } catch (error) {
-              console.error("Error parsing JSON:", error)
+                const parsedData = JSON.parse(dataPart);
+                dataItems = parseDataFromText(JSON.stringify(parsedData));
+            } catch (e) {
+                console.error("Error parsing data from stream:", e)
             }
+        }
+
+
+        setMessages(prev => {
+          const lastMessage = prev[prev.length - 1]
+          if (lastMessage?.role === "assistant") {
+            return [
+              ...prev.slice(0, -1),
+              { ...lastMessage, content: assistantResponse, dataItems },
+            ]
           }
-        }
+          return [
+            ...prev,
+            {
+              id: Date.now().toString() + "-ai",
+              role: "assistant",
+              content: assistantResponse,
+              timestamp: new Date().toISOString(),
+              dataItems,
+            },
+          ]
+        })
       }
-
-      // Parse data items from the final response
-      const dataItems = parseDataFromText(assistantMessage)
-      if (dataItems.length > 0) {
-        setMessages(prev => prev.map(msg => 
-          msg.id === assistantMessageId 
-            ? { ...msg, dataItems }
-            : msg
-        ))
-      }
-
-      // Add activity for AI response
-      addActivity({
-        type: 'message',
-        title: 'AI Response Received',
-        description: assistantMessage.substring(0, 50) + (assistantMessage.length > 50 ? '...' : ''),
-        user: 'AI Assistant'
-      });
-
     } catch (error) {
       console.error("Error sending message:", error)
-      
+      const errorContent = error instanceof Error ? error.message : "An unknown error occurred."
+      setMessages(prev => [
+        ...prev,
+        {
+          id: Date.now().toString() + "-error",
+          role: "assistant",
+          content: `Error: ${errorContent}`,
+          timestamp: new Date().toISOString(),
+        },
+      ])
       addActivity({
         type: 'error',
-        title: 'Message Failed',
-        description: 'Failed to send message to AI',
+        title: 'Error in AI response',
+        description: errorContent,
         user: 'System'
       });
     } finally {
       setIsLoading(false)
-      clearImages()
+      setCapturedImage(null)
+      setUploadedImage(null)
     }
   }
 
-  const toggleVoiceInput = () => {
-    if (!isSpeechSupported) {
-      alert("Speech recognition is not supported in this browser.")
-      return
-    }
-
-    if (aiVoiceState === "listening") {
-      recognition.current?.stop()
-      setAiVoiceState("idle")
-      setShowVoiceModal(false)
-    } else {
-      setShowVoiceModal(true)
-      setAiVoiceState("listening")
-      setCurrentTranscription("")
-      
-      try {
-        recognition.current?.start()
-      } catch (error) {
-        console.error("Error starting speech recognition:", error)
-        setAiVoiceState("error")
-        setShowVoiceModal(false)
+  const handleImageUpload = (e: React.ChangeEvent<HTMLInputElement>) => {
+    if (e.target.files?.[0]) {
+      const reader = new FileReader()
+      reader.onload = event => {
+        setUploadedImage(event.target?.result as string)
       }
-    }
-  }
-
-  const handleImageUpload = (event: React.ChangeEvent<HTMLInputElement>) => {
-    const file = event.target.files?.[0]
-    if (file) {
-      const reader = new FileReader()
-      reader.onload = (e) => {
-        const base64String = e.target?.result as string
-        setUploadedImage(base64String)
-        
-        addActivity({
-          type: 'image',
-          title: 'Image Uploaded',
-          description: `Uploaded: ${file.name}`,
-          user: 'User'
-        });
-      }
-      reader.readAsDataURL(file)
-=======
-
-  const handleMicButtonClick = useCallback(() => {
-    if (!isSpeechSupported) {
-      console.warn("Speech recognition is not supported in this browser.");
-      return;
-    }
-
-    if (aiVoiceState === "listening" || aiVoiceState === "processing") {
-      if (recognition.current) {
-        recognition.current.stop(); // This will trigger 'onend' which handles state changes
-      }
-      setShowVoiceModal(false); // Explicitly hide modal
-      // setAiVoiceState("idle"); // onend should ideally handle this transition
-    } else {
-      setCurrentTranscription("");
-      setShowVoiceModal(true); // Show modal before starting
-      // setAiVoiceState("listening"); // This is set in onstart
-      try {
-        recognition.current?.start();
-      } catch (error) {
-        console.error("Error starting speech recognition:", error);
-        setAiVoiceState("error");
-      }
-    }
-  }, [isSpeechSupported, aiVoiceState, recognition]);
-
-  const handleSendMessage = async (textToSend?: string) => {
-    const messageContent = textToSend || inputValue.trim();
-    // Ensure message is sent if there's text, an uploaded image, or an active camera frame
-    if (messageContent === '' && !currentCameraFrame && !uploadedImageBase64) {
-      if (showVoiceModal && aiVoiceState !== "listening") {
-        setShowVoiceModal(false);
-        setAiVoiceState("idle");
-      }
-      return;
-    }
-
-    let userMessageContent = messageContent;
-    if (uploadedImageBase64 && !userMessageContent) {
-      userMessageContent = "[Uploaded Image]";
-    } else if (currentCameraFrame && !userMessageContent) {
-      userMessageContent = "[Webcam Image]";
-    } else if (uploadedImageBase64 && userMessageContent) {
-      userMessageContent = `${userMessageContent} [Image Attached]`;
-    }
-
-
-    const userMessage: Message = {
-      id: Date.now().toString(),
-      role: 'user',
-      content: userMessageContent,
-      timestamp: new Date(),
-    };
-    setMessages((prevMessages) => [...prevMessages, userMessage]);
-
-    const currentInputForApi = messageContent;
-    setInputValue('');
-    setCurrentTranscription('');
-    setIsLoading(true);
-    if (showVoiceModal && aiVoiceState !== "listening") {
-        setShowVoiceModal(false);
-        setAiVoiceState("idle");
-    }
-
-    const frameToSend = currentCameraFrame;
-    // setCurrentCameraFrame(null); // Clear after preparing for send? Let's clear after API call.
-
-    const imageToSend = uploadedImageBase64;
-    // setUploadedImageBase64(null); // Clear after preparing for send? Let's clear after API call.
-
-
-    const assistantMessageId = (Date.now() + Math.random()).toString();
-
-    try {
-      const apiRequestBody: { messages: ApiMessage[], imageData?: string, cameraFrame?: string } = {
-        messages: [{ role: 'user', parts: [{ text: currentInputForApi || (frameToSend ? "[Webcam Image]" : "") || (imageToSend ? "[Uploaded Image]" : "")}] }],
-        ...(imageToSend && { imageData: imageToSend }),
-        ...(frameToSend && { cameraFrame: frameToSend }),
-      };
-
-      setMessages((prevMessages) => [
-        ...prevMessages,
-        {
-          id: assistantMessageId,
-          role: 'assistant',
-          content: "...",
-          timestamp: new Date(),
-        },
-      ]);
-
-      const response = await fetch('/api/chat', {
-        method: 'POST',
-        headers: {
-          'Content-Type': 'application/json',
-        },
-        body: JSON.stringify(apiRequestBody),
-      });
-
-      // Clear uploaded image and camera frame AFTER successful request preparation (or after response)
-      // For now, let's clear them immediately after preparing the body.
-      // This means they are single-use for now.
-      if (imageToSend) setUploadedImageBase64(null);
-      if (frameToSend) setCurrentCameraFrame(null); // If webcam is meant to be persistent, this should be handled differently
-
-      if (!response.ok) {
-        const errorData = await response.json().catch(() => ({ error: "Failed to parse error JSON" }));
-        throw new Error(errorData.error || `API Error: ${response.status}`);
-      }
-
-      if (response.body) {
-        const reader = response.body.getReader();
-        const decoder = new TextDecoder();
-        let assistantResponseContent = '';
-        let firstChunkProcessed = false;
-
-        while (true) {
-          const { done, value } = await reader.read();
-          if (done) break;
-
-          const chunk = decoder.decode(value, { stream: true });
-          const lines = chunk.split('\n');
-
-          for (const line of lines) {
-            if (line.startsWith('data: ')) {
-              const jsonData = line.substring('data: '.length);
-              if (jsonData.trim() === '[DONE]') {
-                break;
-              }
-              try {
-                const parsedData = JSON.parse(jsonData);
-                if (parsedData.content) {
-                  assistantResponseContent += parsedData.content;
-                  setMessages((prevMessages) =>
-                    prevMessages.map((msg) =>
-                      msg.id === assistantMessageId
-                        ? { ...msg, content: assistantResponseContent, timestamp: new Date() }
-                        : msg
-                    )
-                  );
-                  firstChunkProcessed = true;
-                }
-              } catch (e) {
-                console.error('Error parsing stream data chunk:', e, 'Chunk:', jsonData);
-              }
-            }
-          }
-        }
-
-        if (!firstChunkProcessed && assistantResponseContent.trim() === '') {
-          setMessages((prevMessages) =>
-            prevMessages.map((msg) =>
-              msg.id === assistantMessageId
-                ? { ...msg, content: "Assistant responded with empty content.", timestamp: new Date() }
-                : msg
-            )
-          );
-        }
-      } else {
-        throw new Error('Response body is null');
-      }
-    } catch (error) {
-      console.error('Failed to send message:', error);
-      setMessages((prevMessages) =>
-        prevMessages.map((msg) =>
-          msg.id === assistantMessageId && msg.content === "..."
-            ? { ...msg, content: `Error: ${error instanceof Error ? error.message : String(error)}`, timestamp: new Date() }
-            : msg
-        )
-      );
-      setMessages(prev => {
-        const errorExists = prev.some(m => m.id === assistantMessageId && m.content.startsWith("Error:"));
-        if (!errorExists) {
-          return [...prev, {
-            id: assistantMessageId,
-            role: 'assistant',
-            content: `Error: ${error instanceof Error ? error.message : String(error)}`,
-            timestamp: new Date()
-          }];
-        }
-        return prev;
-      });
-    } finally {
-      setIsLoading(false);
->>>>>>> c5a4e7e6
-    }
-  };
-
-<<<<<<< HEAD
-  const handleCameraCapture = () => {
-    if (videoRef.current && canvasRef.current) {
-      const canvas = canvasRef.current
-      const video = videoRef.current
-      
-      canvas.width = video.videoWidth
-      canvas.height = video.videoHeight
-      
-      const ctx = canvas.getContext('2d')
-      if (ctx) {
-        ctx.drawImage(video, 0, 0)
-        const imageData = canvas.toDataURL('image/jpeg', 0.8)
-        setCapturedImage(imageData)
-        setShowWebcamModal(false)
-        
-        // Stop camera stream
-        if (video.srcObject) {
-          const stream = video.srcObject as MediaStream
-          stream.getTracks().forEach(track => track.stop())
-        }
-        setIsCameraActive(false)
-        
-        addActivity({
-          type: 'image',
-          title: 'Photo Captured',
-          description: 'Camera photo taken successfully',
-          user: 'User'
-        });
-      }
+      reader.readAsDataURL(e.target.files[0])
     }
   }
 
@@ -1294,664 +592,204 @@
     setCapturedImage(null)
     setUploadedImage(null)
   }
-
-  const getCurrentImage = () => capturedImage || uploadedImage
+  
+  const handleSummarizeChat = async () => {
+    addActivity({
+      type: 'summarizing_chat',
+      title: 'Summarizing chat...',
+      user: 'System',
+      status: 'in_progress',
+    });
+    // Placeholder for summarization logic
+    setTimeout(() => {
+       addActivity({
+        type: 'complete',
+        title: 'Chat summarized',
+        description: 'A summary of the conversation has been generated.',
+        user: 'System',
+        status: 'completed'
+      });
+    }, 2000);
+  };
 
   return (
-    <TooltipProvider>
-      {/* Voice Input Modal */}
-      {showVoiceModal && (
-        <VoiceInputModal
-          isListening={aiVoiceState === "listening"}
-          currentTranscription={currentTranscription}
-          aiState={aiVoiceState}
-          onClose={() => {
-            setShowVoiceModal(false)
-            setAiVoiceState("idle")
-            if (recognition.current) {
-              recognition.current.stop()
-            }
-          }}
-          theme="light"
-=======
-  useEffect(() => {
-    const checkMobile = () => setIsMobile(window.innerWidth < 768);
-    checkMobile();
-    window.addEventListener('resize', checkMobile);
-    return () => window.removeEventListener('resize', checkMobile);
-  }, []);
-
-  // Placeholder for getActivityIcon and getActivityColor - these would be defined based on ActivityItem.type
-  const getActivityIcon = (type: ActivityItem['type']): React.ElementType => {
-    switch (type) {
-      case 'video_processing': return Video;
-      case 'analyzing_video': return Video;
-      case 'image_generation': return ImageIcon;
-      case 'image': return ImageIcon;
-      case 'chat_summary': return ListChecks;
-      case 'ai_thinking': return Sparkles;
-      case 'error': return AlertTriangle;
-      case 'user_action': return Edit3;
-      case 'system_message': return MessageCircle;
-      case 'event': return Zap;
-      case 'complete': return CheckCircle;
-      default: return Zap;
-    }
-  };
-  const getActivityColor = (type: ActivityItem['type']): string => {
-    switch (type) {
-      case 'video_processing': return 'text-blue-500';
-      case 'analyzing_video': return 'text-blue-400';
-      case 'image_generation': return 'text-purple-500';
-      case 'image': return 'text-purple-400';
-      case 'chat_summary': return 'text-green-500';
-      case 'ai_thinking': return 'text-yellow-500';
-      case 'error': return 'text-red-500';
-      case 'complete': return 'text-green-600';
-      default: return 'text-gray-500';
-    }
-  };
-
-
-  // New Sidebar Component Definitions
-  const SidebarContent: React.FC<{
-    activities: ActivityItem[],
-    currentPath: string,
-    className?: string,
-    open?: boolean; // Added 'open' prop
-    onSummarizeChat?: () => void; // Added 'onSummarizeChat' prop
-  }> = ({ activities, currentPath, className, open, onSummarizeChat }) => {
-    const navLinks = [
-      // { href: "/chat", label: "Current Chat", icon: MessageCircle }, // Current chat is the main view
-      { href: "/threads", label: "Threads", icon: ListChecks }, // "Threads" is now the title for the activity list area
-      { href: "/shared-with-me", label: "Shared With Me", icon: Users },
-      { href: "/settings", label: "Settings", icon: SettingsIcon },
-    ];
-
-    return (
-      <div className={cn("flex flex-col h-full bg-card text-card-foreground border-r", className)}>
-        <div className="p-4 border-b">
-          <Link href="/" className="flex items-center space-x-2">
-            <div className="w-8 h-8 rounded-lg bg-gradient-to-br from-primary to-orange-400 flex items-center justify-center">
-              <Bot size={20} className="text-primary-foreground" />
+    <div className="flex h-screen bg-background text-foreground overflow-hidden">
+      <TooltipProvider>
+        <Sidebar open={isSidebarOpen} setOpen={setIsSidebarOpen} activities={activities} onSummarizeChat={handleSummarizeChat} />
+
+        <main className="flex-1 flex flex-col h-screen">
+          <header className="flex items-center justify-between p-4 border-b">
+            <div className="flex items-center space-x-4">
+               <Button
+                  variant="ghost"
+                  size="icon"
+                  className="md:hidden"
+                  onClick={() => setIsSidebarOpen(!isSidebarOpen)}
+                >
+                  <MenuIcon className="h-6 w-6" />
+                </Button>
+              <h1 className="text-xl font-bold">AI Chat</h1>
             </div>
-            <h2 className="text-lg font-semibold">AI Platform</h2>
-          </Link>
-        </div>
-
-        <nav className="flex-grow px-4 py-2 space-y-1">
-          {navLinks.map((link) => (
-            <Link
-              key={link.label}
-              href={link.href}
-              className={cn(
-                "flex items-center space-x-3 px-3 py-2.5 rounded-md text-sm font-medium transition-colors",
-                currentPath === link.href
-                  ? "bg-primary text-primary-foreground shadow-sm"
-                  : "hover:bg-muted hover:text-foreground"
-              )}
-            >
-              <link.icon size={18} />
-              <span>{link.label}</span>
-            </Link>
-          ))}
-        </nav>
-
-        {/* Summarize Chat Button - Added as per user's snippet */}
-        {onSummarizeChat && open && (
-          <div className="mt-2 mb-2 px-4">
-            <Button variant="outline" size="sm" className="w-full" onClick={onSummarizeChat} disabled={isSummaryLoading}>
-              {isSummaryLoading ? <Loader className="w-4 h-4 mr-2 animate-spin" /> : <MessageSquareText className="w-4 h-4 mr-2" />}
-              Summarize Chat
-            </Button>
-          </div>
-        )}
-
-        <div className="px-4 mt-auto mb-4"> {/* This Log Out button was part of the original new sidebar */}
-          <Button variant="outline" className="w-full justify-start space-x-3">
-            <LogOut size={18} />
-            <span>Log Out</span>
-          </Button>
-        </div>
-
-        <div className="flex-shrink-0 border-t p-4">
-          <h3 className="text-sm font-semibold mb-3 text-muted-foreground px-2">Threads</h3> {/* Title for activity list */}
-          <ScrollArea className="h-[250px]"> {/* Adjust height as needed */}
-            {activities.length === 0 && (
-              <p className="text-xs text-muted-foreground p-2">No recent activity.</p>
-            )}
-            {activities.map((activity) => (
-              // This is the loop to be verified by the subtask
-              <div key={activity.id} className="text-xs mb-1">
-                {activity.isPerMessageLog ? (
-                  activity.isLiveProcessing ? (
-                    // Live Process state for per-message AI thinking
-                    <div className="p-2 border border-border rounded-md bg-muted/30 hover:bg-muted/60 transition-colors">
-                      <div className="flex items-center justify-between mb-1">
-                        <span className="font-medium text-foreground truncate flex items-center">
-                          <Sparkles size={14} className={`mr-1.5 ${getActivityColor(activity.type)} animate-pulse`} />
-                          {activity.title || activity.details || "Processing..."}
-                        </span>
-                        {/* Placeholder for source icons if needed */}
-                      </div>
-                      {activity.description && <p className="text-muted-foreground truncate">{activity.description}</p>}
-                    </div>
-                  ) : (
-                    // Process Summary state for per-message AI thinking
-                    <div className="flex items-center p-1.5 rounded-md hover:bg-muted/60 transition-colors cursor-pointer">
-                       <Sparkles size={14} className={`mr-1.5 ${getActivityColor(activity.type)} flex-shrink-0`} />
-                      <span className="text-muted-foreground truncate">{activity.title || activity.details || "Processed"}</span>
-                      {/* Placeholder for source icons if needed */}
-                    </div>
-                  )
-                ) : (
-                  // Standard display for longer-running tasks
-                  <div className="flex items-start mb-2 p-2 rounded-md hover:bg-muted transition-colors">
-                    {React.createElement(activity.icon || getActivityIcon(activity.type), { size: 18, className: `mr-2.5 mt-0.5 flex-shrink-0 ${getActivityColor(activity.type)}` })}
-                    <div className="flex-grow truncate">
-                      <div className="font-medium text-foreground truncate">{activity.title || activity.details}</div>
-                      {activity.description && <p className="text-muted-foreground truncate">{activity.description}</p>}
-                      {typeof activity.progress === 'number' && activity.progress < 100 && (
-                        <Progress value={activity.progress} className="h-1.5 mt-1" />
-                      )}
-                       {activity.link && activity.status === 'completed' && (
-                         <Link href={activity.link} target="_blank" className="text-primary hover:underline text-xs flex items-center mt-0.5">
-                           View Details <ExternalLink size={12} className="ml-1" />
-                         </Link>
-                       )}
-                      <p className="text-muted-foreground/80 text-xs mt-0.5">
-                        {activity.user || 'System'} - {new Date(activity.timestamp).toLocaleTimeString([], { hour: '2-digit', minute: '2-digit' })}
-                      </p>
-                    </div>
-                  </div>
-                )}
-              </div>
-            ))}
-          </ScrollArea>
-        </div>
-      </div>
-    );
-  };
-
-  const DesktopSidebar: React.FC<{
-    activities: ActivityItem[],
-    currentPath: string,
-    className?: string,
-    onSummarizeChat?: () => void;
-    open: boolean; // Added open prop for pinning
-    setOpen: (open: boolean) => void; // Added setOpen prop for pinning
-  }> = ({ activities, currentPath, className, onSummarizeChat, open, setOpen }) => {
-    const [isHovered, setIsHovered] = useState(false);
-    const effectiveOpen = open || isHovered;
-
-    return (
-      <motion.div
-        animate={{ width: effectiveOpen ? "288px" : "68px" }} // w-72 is 288px, w-[68px] for collapsed
-        className={cn("h-full relative z-30 hidden md:flex flex-col", className)} // Keep flex-col
-        onMouseEnter={() => { if (!open) setIsHovered(true); }}
-        onMouseLeave={() => { if (!open) setIsHovered(false); }}
-        transition={{ type: "spring", stiffness: 200, damping: 25 }}
-      >
-        <SidebarContent
-          activities={activities}
-          currentPath={currentPath}
-          // className is applied by the motion.div wrapper
-          onSummarizeChat={onSummarizeChat}
-          open={effectiveOpen} // Pass effectiveOpen to SidebarContent
->>>>>>> c5a4e7e6
-        />
-        <Button
-          variant="ghost"
-          size="icon"
-          className={cn(
-            "absolute top-1/2 -right-4 transform -translate-y-1/2 bg-card border rounded-full h-8 w-8 z-40 shadow-md hover:bg-muted",
-            "transition-opacity duration-300",
-            effectiveOpen ? "opacity-100" : "opacity-0 group-hover:opacity-100" // Show on hover of parent if collapsed
-          )}
-          onClick={() => setOpen(!open)}
-        >
-          {open ? <ChevronLeft className="h-4 w-4" /> : <ChevronRight className="h-4 w-4" />}
-        </Button>
-      </motion.div>
-    );
-  };
-
-  const MobileSidebarSheet: React.FC<{
-    open: boolean,
-    onOpenChange: (open: boolean) => void,
-    activities: ActivityItem[],
-    currentPath: string,
-    onSummarizeChat?: () => void; // Added prop
-  }> = ({ open, onOpenChange, activities, currentPath, onSummarizeChat }) => {
-    if (!open) return null;
-    return (
-      <div className="fixed inset-0 z-40 bg-black/50 md:hidden" onClick={() => onOpenChange(false)}>
-        <div className="fixed inset-y-0 left-0 w-72 bg-card shadow-xl z-50" onClick={e => e.stopPropagation()}>
-           <SidebarContent activities={activities} currentPath={currentPath} className="border-r" onSummarizeChat={onSummarizeChat} open={open} />
-        </div>
-      </div>
-    );
-  };
-
-<<<<<<< HEAD
-      {/* Webcam Modal */}
-      {showWebcamModal && (
-        <div className="fixed inset-0 bg-black bg-opacity-50 flex items-center justify-center z-50">
-          <div className="bg-white rounded-lg p-6 max-w-2xl w-full mx-4">
-            <div className="flex justify-between items-center mb-4">
-              <h2 className="text-xl font-bold">Take Photo</h2>
-              <button
-                onClick={() => {
-                  setShowWebcamModal(false)
-                  setIsCameraActive(false)
-                  if (videoRef.current?.srcObject) {
-                    const stream = videoRef.current.srcObject as MediaStream
-                    stream.getTracks().forEach(track => track.stop())
-                  }
-                }}
-                className="text-gray-500 hover:text-gray-700 text-2xl"
-              >
-                ×
-              </button>
-            </div>
-            
-            <div className="relative">
-              <video 
-                ref={videoRef} 
-                autoPlay 
-                playsInline 
-                className="w-full rounded-lg"
+            <div className="flex items-center space-x-2">
+              <Switch
+                aria-label="Toggle Theme"
+                checked={theme === 'dark'}
+                onCheckedChange={() => setTheme(theme === 'dark' ? 'light' : 'dark')}
               />
-              <canvas ref={canvasRef} className="hidden" />
-              
-              {!isCameraActive && (
-                <div className="absolute inset-0 flex items-center justify-center bg-gray-100 rounded-lg">
-                  <p>Initializing camera...</p>
-                </div>
-              )}
-            </div>
-            
-            {isCameraActive && (
-              <div className="mt-4 flex justify-center">
-                <button
-                  onClick={handleCameraCapture}
-                  className="px-6 py-2 bg-orange-500 text-white rounded-lg hover:bg-orange-600 transition-colors"
-                >
-                  📸 Capture Photo
-                </button>
-              </div>
-            )}
-          </div>
-        </div>
-      )}
-
-      {/* Video Learning Modal */}
-      {showVideoModal && (
-        <VideoLearningModal
-          isOpen={showVideoModal}
-          onClose={() => setShowVideoModal(false)}
-          theme="light"
-        />
-      )}
-
-      {/* Main Chat Interface with Advanced Sidebar */}
-      <div className={cn("flex h-[calc(100vh-4rem)] w-full bg-background text-foreground")}>
-        <Sidebar open={sidebarOpen} setOpen={setSidebarOpen} animate={true} activities={activities} onSummarizeChat={handleTriggerSummarization} />
-
-        <div className="flex-1 flex flex-col overflow-hidden">
-          <header className="flex items-center justify-between p-4 border-b bg-background">
-            <div className="flex items-center gap-2">
-              <Button variant="ghost" size="icon" className="md:hidden" onClick={() => setSidebarOpen(!sidebarOpen)}>
-                <MenuIcon className="h-5 w-5" />
-                <span className="sr-only">Toggle Sidebar</span>
-              </Button>
-              <Avatar className="h-8 w-8">
-                <AvatarImage src="/placeholder-logo.svg" alt="AI Avatar" />
-                <AvatarFallback>AI</AvatarFallback>
-              </Avatar>
-              <div>
-                <p className="text-sm font-medium">F.B/c AI Chat</p>
-                <Badge variant="outline" className={isLoading ? "text-orange-500 border-orange-500" : "text-green-500 border-green-500"}>
-                  {isLoading ? 'Responding...' : 'Online'}
-                </Badge>
-              </div>
-            </div>
-            <div className="flex items-center gap-2">
-              <Tooltip>
-                <TooltipTrigger asChild>
-                  <Button variant="ghost" size="icon" onClick={exportSummary}>
-                    <Download className="h-5 w-5" />
-                  </Button>
-                </TooltipTrigger>
-                <TooltipContent>Download Transcript</TooltipContent>
-              </Tooltip>
-              <Button variant="ghost" size="icon" onClick={() => setShowVideoModal(true)}>
-                <Play className="h-5 w-5" />
-              </Button>
-              <Button variant="ghost" size="icon" onClick={toggleTheme}>
-                <div className="relative">
-                  <Sun className="h-5 w-5 rotate-0 scale-100 transition-all dark:-rotate-90 dark:scale-0" />
-                  <Moon className="absolute top-0 left-0 h-5 w-5 rotate-90 scale-0 transition-all dark:rotate-0 dark:scale-100" />
-                  <span className="sr-only">Toggle theme</span>
-                </div>
+              <Sun className={cn("h-5 w-5", { "text-yellow-500": theme === 'light' })} />
+              <Moon className={cn("h-5 w-5", { "text-blue-500": theme === 'dark' })} />
+              <Button variant="ghost" size="icon" onClick={() => setShowSettings(!showSettings)}>
+                <Settings2 className="h-5 w-5" />
               </Button>
             </div>
           </header>
 
-          <ScrollArea className="flex-1 p-4">
-            {messages.length === 0 && (
-              <div className="text-center text-gray-500 mt-20">
-                <MessageSquare size={48} className="mx-auto mb-4 text-orange-500" />
-                <h2 className="text-xl font-bold mb-2">Welcome to F.B/c AI</h2>
-                <p>Start a conversation with your AI assistant.</p>
+          <div className="flex-1 overflow-y-auto p-4">
+            <ScrollArea className="h-full">
+              <div className="space-y-6">
+                {messages.map(message => (
+                  <div
+                    key={message.id}
+                    className={cn(
+                      "flex items-start gap-4",
+                      message.role === "user" && "justify-end"
+                    )}
+                  >
+                    {message.role === "assistant" && (
+                      <Avatar className="h-8 w-8">
+                        <AvatarImage src="/placeholder-logo.svg" alt="AI" />
+                        <AvatarFallback>AI</AvatarFallback>
+                      </Avatar>
+                    )}
+                    <div
+                      className={cn(
+                        "max-w-prose p-4 rounded-lg shadow-md",
+                        message.role === "user"
+                          ? "bg-primary text-primary-foreground"
+                          : "bg-muted"
+                      )}
+                    >
+                      <ErrorBoundary>
+                        <DynamicDataRenderer content={message.content} />
+                      </ErrorBoundary>
+                      {message.dataItems && message.dataItems.length > 0 && (
+                        <div className="mt-4 border-t pt-4">
+                          {message.dataItems.map((item, index) => (
+                            <DynamicDataRenderer key={index} content={item} />
+                          ))}
+                        </div>
+                      )}
+                    </div>
+                    {message.role === "user" && (
+                      <Avatar className="h-8 w-8">
+                        <AvatarImage src="/placeholder-user.jpg" alt="User" />
+                        <AvatarFallback>U</AvatarFallback>
+                      </Avatar>
+                    )}
+                  </div>
+                ))}
+              </div>
+              <div ref={messagesEndRef} />
+            </ScrollArea>
+          </div>
+
+          <div className="p-4 border-t">
+            {(capturedImage || uploadedImage) && (
+              <div className="relative w-32 h-32 mb-2">
+                <img
+                  src={capturedImage || uploadedImage || ''}
+                  alt="Preview"
+                  className="w-full h-full object-cover rounded-lg"
+                />
+                <Button
+                  variant="destructive"
+                  size="icon"
+                  className="absolute top-1 right-1 h-6 w-6"
+                  onClick={clearImages}
+                >
+                  <X className="h-4 w-4" />
+                </Button>
               </div>
             )}
-
-            {messages.map((msg) => (
-              <div key={msg.id} className={`flex mb-4 ${msg.role === "user" ? "justify-end" : "justify-start"}`}>
-                <div
-                  className={`rounded-lg p-3 max-w-[70%] ${
-                    msg.role === "user"
-                      ? "bg-orange-500 text-white"
-                      : "bg-gray-100 text-gray-900"
-                  }`}
+            <div className="relative">
+              <Textarea
+                value={input}
+                onChange={e => setInput(e.target.value)}
+                placeholder="Type your message, or paste a YouTube URL..."
+                className="pr-24"
+                onKeyDown={e => {
+                  if (e.key === "Enter" && !e.shiftKey) {
+                    e.preventDefault()
+                    handleSendMessage()
+                  }
+                }}
+              />
+              <div className="absolute top-1/2 right-3 transform -translate-y-1/2 flex space-x-2">
+                <Tooltip>
+                  <TooltipTrigger asChild>
+                    <Button variant="ghost" size="icon" onClick={() => fileInputRef.current?.click()}>
+                      <Paperclip className="h-5 w-5" />
+                    </Button>
+                  </TooltipTrigger>
+                  <TooltipContent>Attach file</TooltipContent>
+                </Tooltip>
+                <input
+                  type="file"
+                  ref={fileInputRef}
+                  className="hidden"
+                  onChange={handleImageUpload}
+                  accept="image/*"
+                />
+                <Tooltip>
+                  <TooltipTrigger asChild>
+                    <Button variant="ghost" size="icon" onClick={() => setShowWebcamModal(true)}>
+                      <CameraIcon className="h-5 w-5" />
+                    </Button>
+                  </TooltipTrigger>
+                  <TooltipContent>Use Camera</TooltipContent>
+                </Tooltip>
+                <Tooltip>
+                   <TooltipTrigger asChild>
+                     <Button variant="ghost" size="icon" onClick={() => setShowVoiceModal(true)}>
+                       <Mic className="h-5 w-5" />
+                     </Button>
+                   </TooltipTrigger>
+                   <TooltipContent>Use Voice</TooltipContent>
+                 </Tooltip>
+                <Button
+                  onClick={() => handleSendMessage()}
+                  disabled={isLoading}
                 >
-                  {msg.role === "assistant" && msg.dataItems ? (
-                    <DynamicDataRenderer data={msg.dataItems} theme="light" />
+                  {isLoading ? (
+                    <Loader className="h-5 w-5 animate-spin" />
                   ) : (
-                    <p>{msg.content}</p>
+                    <Send className="h-5 w-5" />
                   )}
-                </div>
+                </Button>
               </div>
-            ))}
-
-            {isLoading && (
-              <div className="flex justify-start mb-4">
-                <div className="bg-gray-100 rounded-lg p-3">
-                  <div className="flex items-center space-x-2">
-                    <div className="animate-spin w-4 h-4 border-2 border-orange-500 border-t-transparent rounded-full"></div>
-                    <span>AI is thinking...</span>
-                  </div>
-                </div>
-              </div>
-            )}
-
-            <div ref={messagesEndRef} />
-          </ScrollArea>
-
-          {(isLoading) && <Progress value={progress} className="w-full h-1" />}
-          
-          <form onSubmit={handleSendMessage} className="p-4 border-t">
-            {getCurrentImage() && (
-              <div className="mb-3 relative inline-block">
-                <img 
-                  src={getCurrentImage()!} 
-                  alt="Selected" 
-                  className="w-20 h-20 object-cover rounded-lg border"
-                />
-                <button
-                  type="button"
-                  onClick={clearImages}
-                  className="absolute -top-2 -right-2 bg-red-500 text-white rounded-full w-6 h-6 flex items-center justify-center text-xs hover:bg-red-600"
-                >
-                  ×
-                </button>
-              </div>
-            )}
-            
-            <div className="flex gap-2">
-              <button
-                type="button"
-                onClick={() => fileInputRef.current?.click()}
-                className="p-2 text-gray-500 hover:text-gray-700 transition-colors"
-                title="Upload Image"
-              >
-                <Image size={20} />
-              </button>
-              
-              <button
-                type="button"
-                onClick={() => setShowWebcamModal(true)}
-                className="p-2 text-gray-500 hover:text-gray-700 transition-colors"
-                title="Take Photo"
-              >
-                <Camera size={20} />
-              </button>
-              
-              <button
-                type="button"
-                onClick={toggleVoiceInput}
-                className={`p-2 transition-colors ${
-                  aiVoiceState === "listening" 
-                    ? "text-red-500 hover:text-red-600" 
-                    : "text-gray-500 hover:text-gray-700"
-                }`}
-                title={aiVoiceState === "listening" ? "Stop Recording" : "Voice Input"}
-              >
-                <Mic size={20} />
-              </button>
-              
-              <input
-                type="text"
-                value={input}
-                onChange={(e) => setInput(e.target.value)}
-                placeholder="Type your message... (or paste a YouTube URL)"
-                className="flex-1 p-2 border rounded-lg focus:outline-none focus:ring-2 focus:ring-orange-500"
-                disabled={isLoading}
-              />
-              
-              <button
-                type="submit"
-                disabled={!input.trim() || isLoading}
-                className="px-4 py-2 bg-orange-500 text-white rounded-lg hover:bg-orange-600 disabled:opacity-50 disabled:cursor-not-allowed transition-colors"
-              >
-                <Send size={20} />
-              </button>
-=======
-
-  return (
-    <div className="flex h-screen bg-background">
-      <DesktopSidebar
-        activities={activities}
-        currentPath={usePathname()}
-        // className="w-72" // Width is now controlled by motion.div
-        onSummarizeChat={handleSummarizeChat}
-        open={sidebarOpen} // Pass ChatPage's sidebarOpen state
-        setOpen={setSidebarOpen} // Pass ChatPage's setSidebarOpen function
+            </div>
+          </div>
+        </main>
+      </TooltipProvider>
+
+      {/* Modals */}
+      <VoiceInputModal
+        isOpen={showVoiceModal}
+        onClose={() => setShowVoiceModal(false)}
+        onTranscriptChange={setInput}
+        onFinalTranscript={handleSendMessage}
       />
-      <MobileSidebarSheet
-        open={isMobile && sidebarOpen}
-        onOpenChange={setSidebarOpen}
-        activities={activities}
-        currentPath={usePathname()}
-        onSummarizeChat={handleSummarizeChat}
+      <WebcamModal
+        isOpen={showWebcamModal}
+        onClose={() => setShowWebcamModal(false)}
+        onCapture={setCapturedImage}
       />
-
-      {/* Main Chat Area - This structure allows sidebar to be fixed on left, chat area takes remaining space */}
-      <div className="flex-1 flex flex-col h-full p-0 md:p-4 justify-center items-center overflow-hidden">
-        <Card className="w-full h-full flex flex-col shadow-lg rounded-none md:rounded-lg">
-          <CardHeader className="border-b flex flex-row justify-between items-center">
-            <div className="flex items-center">
-              <Button variant="ghost" size="icon" className="md:hidden mr-2" onClick={() => setSidebarOpen(!sidebarOpen)}>
-                {sidebarOpen ? <ChevronLeft size={20} /> : <ChevronRight size={20} />}
-              </Button>
-              <h1 className="text-xl font-semibold text-foreground">AI Chat Assistant</h1>
-            </div>
-            <div className="flex items-center space-x-2">
-              <Button
-                variant="outline"
-                size="icon"
-                onClick={() => setTheme(theme === "dark" ? "light" : "dark")}
-                aria-label="Toggle theme"
-              >
-                <Sun className="h-[1.2rem] w-[1.2rem] rotate-0 scale-100 transition-all dark:-rotate-90 dark:scale-0" />
-                <Moon className="absolute h-[1.2rem] w-[1.2rem] rotate-90 scale-0 transition-all dark:rotate-0 dark:scale-100" />
-                <span className="sr-only">Toggle theme</span>
-              </Button>
-              <Button variant="outline" size="sm" onClick={handleDownloadTranscript}>
-                <Download className="w-4 h-4 mr-2" />
-                Export Summary
-              </Button>
-              {/* Removed Side Panel Toggle Button that was here previously */}
-            </div>
-          </CardHeader>
-          <CardContent className="flex-grow p-0">
-            <ScrollArea className="h-[calc(100vh-14rem)] p-6"> {/* Adjusted height slightly */}
-              {messages.map((msg) => (
-                <div key={msg.id} className={`mb-4 flex items-start gap-3 ${msg.role === 'user' ? 'justify-end' : ''}`}>
-                {msg.role === 'assistant' && (
-                  <Avatar className="w-8 h-8 border">
-                    <AvatarFallback><Bot size={18} /></AvatarFallback>
-                  </Avatar>
-                )}
-                <div className={`p-3 rounded-lg max-w-[70%] shadow-sm ${
-                  msg.role === 'user'
-                    ? 'bg-primary text-primary-foreground self-end'
-                    : 'bg-muted text-muted-foreground'
-                }`}>
-                  <p className="text-sm whitespace-pre-wrap">{msg.content}</p>
-                  <p className="text-xs text-opacity-70 mt-1">
-                    {msg.timestamp.toLocaleTimeString([], { hour: '2-digit', minute: '2-digit' })}
-                  </p>
-                </div>
-                {msg.role === 'user' && (
-                  <Avatar className="w-8 h-8 border">
-                    <AvatarFallback><User size={18} /></AvatarFallback>
-                  </Avatar>
-                )}
-              </div>
-            ))}
-            <div ref={messagesEndRef} />
-          </ScrollArea>
-        </CardContent>
-        <CardFooter className="p-4 border-t">
-          <div className="flex w-full items-center space-x-2">
-            <Button
-              variant="outline"
-              size="icon"
-              onClick={handleMicButtonClick}
-              disabled={!isSpeechSupported || isLoading || isCameraActive} // Disable mic if camera is active
-              aria-label={aiVoiceState === "listening" ? "Stop listening" : "Start listening"}
-              className="shrink-0"
-            >
-              <Mic className={`h-5 w-5 ${aiVoiceState === "listening" || aiVoiceState === "processing" ? "text-destructive animate-pulse" : ""}`} />
-            </Button>
-            <Button
-              variant="outline"
-              size="icon"
-              onClick={isCameraActive ? stopCamera : startCamera}
-              disabled={isLoading || aiVoiceState === "listening"}
-              aria-label={isCameraActive ? "Stop camera" : "Start camera"}
-              className={`shrink-0 ${isCameraActive ? "text-destructive animate-pulse" : ""}`}
-            >
-              <VideoIcon className="h-5 w-5" />
-            </Button>
-            <Button
-              variant="outline"
-              size="icon"
-              className="shrink-0"
-              onClick={() => setShowToolsMenu(!showToolsMenu)}
-              aria-label="Toggle tools menu"
-              disabled={isLoading}
-            >
-              <PlusIcon className={`h-5 w-5 transition-transform duration-200 ${showToolsMenu ? "rotate-45" : ""}`} />
-            </Button>
-            <Button variant="outline" size="icon" className="shrink-0"
-              onClick={handlePaperclipClick}
-              disabled={isLoading || isCameraActive || aiVoiceState === "listening"}
-              aria-label="Attach image"
-            >
-              <Paperclip className={`h-5 w-5 ${uploadedImageBase64 ? "text-green-500" : ""}`} />
-            </Button>
-            <input
-              type="file"
-              ref={fileInputRef}
-              onChange={handleFileChange}
-              className="hidden"
-              accept="image/*"
-            />
-            <Input
-              type="text"
-              placeholder={
-                aiVoiceState === "listening" ? "Listening..." :
-                isCameraActive ? "Webcam active. Add a message or send frame." :
-                "Type your message or use the mic..."
-              }
-              value={inputValue}
-              onChange={(e) => setInputValue(e.target.value)}
-              onKeyPress={(e) => e.key === 'Enter' && !isLoading && handleSendMessage()}
-              className="flex-grow"
-              disabled={isLoading || aiVoiceState === "listening" || aiVoiceState === "processing"}
-            />
-            <Button onClick={() => handleSendMessage()} disabled={isLoading || inputValue.trim() === ''}>
-              {isLoading ? 'Sending...' : 'Send'}
-            </Button>
-          </div>
-        </CardFooter>
-      </Card>
-      {/* VoiceInputModal Integration */}
-      {showVoiceModal && (
-        <VoiceInputModal
-          isListening={aiVoiceState === "listening"}
-          currentTranscription={currentTranscription}
-          aiState={aiVoiceState}
-          onClose={() => {
-            if (recognition.current) {
-              recognition.current.stop();
-            }
-            setShowVoiceModal(false);
-            setAiVoiceState("idle");
-          }}
-          theme={resolvedTheme === "dark" ? "dark" : "light"}
-        />
-      )}
-      {showWebcamModal && (
-        <WebcamModal
-          videoRef={videoRef}
-          canvasRef={canvasRef}
-          isCameraActive={isCameraActive}
-          onStopCamera={stopCamera}
-          theme={resolvedTheme === "dark" ? "dark" : "light"}
-        />
-      )}
-      {/* Basic Tools Menu Placeholder */}
-      {showToolsMenu && (
-        <div className="absolute bottom-20 left-4 mb-2 w-72 bg-background border rounded-lg shadow-xl p-4 z-20">
-          <h3 className="text-sm font-semibold mb-2">Quick Tools</h3>
-          <Button variant="ghost" className="w-full justify-start mb-1" onClick={() => portGenerateImageDescription(inputValue || "a beautiful sunset")}>
-            Describe Image
-          </Button>
-          <Button variant="ghost" className="w-full justify-start mb-1" onClick={() => portHandleToolClick("search_web")}>
-            Knowledge Search
-          </Button>
-          <Button variant="ghost" className="w-full justify-start mb-1" onClick={() => portHandleToolClick("run_deep_research")}>
-            Deep Analysis
-          </Button>
-          <Button variant="ghost" className="w-full justify-start mb-1" onClick={() => portHandleToolClick("think_longer")}>
-            Extended Thinking
-          </Button>
-          <Button variant="ghost" className="w-full justify-start" onClick={() => portHandleToolClick("brainstorm_ideas")}>
-            Brainstorm Ideas
-          </Button>
-           {generatingImage && ( // Reverted to generatingImage for this specific tool's context
-            <div className="mt-2 flex items-center text-sm text-muted-foreground">
-              <Loader className="mr-2 h-4 w-4 animate-spin" />
-              Processing tool action...
->>>>>>> c5a4e7e6
-            </div>
-          </form>
-        </div>
-<<<<<<< HEAD
-      </div>
-
-      <input
-        ref={fileInputRef}
-        type="file"
-        accept="image/*"
-        onChange={handleImageUpload}
-        className="hidden"
-      />
-    </TooltipProvider>
+       <VideoLearningModal 
+         isOpen={!!videoUrl} 
+         onClose={() => setVideoUrl("")} 
+         videoUrl={videoUrl} 
+       />
+    </div>
   )
 }
 
@@ -1960,15 +798,5 @@
     <ErrorBoundary>
       <ChatPageContent />
     </ErrorBoundary>
-  )
-}
-=======
-      )}
-      </div>
-    </div>
   );
 }
-
-// Removed the placeholder handleMicButtonClick from outside the component
-// Imports for PlusIcon and Loader are now at the top.
->>>>>>> c5a4e7e6
