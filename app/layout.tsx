import type React from "react"
import { Inter, Rajdhani, Space_Mono } from "next/font/google"
import "./globals.css"
import { ThemeProvider } from "@/components/theme-provider"
import { DemoSessionProvider } from "@/components/demo-session-manager"
import { Toaster } from "@/components/ui/toaster"
<<<<<<< HEAD
import type { Metadata } from "next"
=======
import { cn } from "@/lib/utils"
import { StructuredData } from "./structured-data"
>>>>>>> 44ebe69d

const fontSans = Inter({
  subsets: ["latin"],
  variable: "--font-sans",
})

const fontDisplay = Rajdhani({
  subsets: ["latin"],
  weight: ["400", "500", "600", "700"],
  variable: "--font-display",
})

const fontMono = Space_Mono({
  subsets: ["latin"],
  weight: ["400", "700"],
  variable: "--font-mono",
})

const inter = Inter({ subsets: ["latin"] })

export const metadata: Metadata = {
  title: "Uniq - AI-Powered Business Solutions",
  description: "Transform your business with AI-powered chat, lead generation, and automation tools",
  keywords: [
    "AI consultant",
    "AI automation",
    "business automation",
    "AI chatbots",
    "workflow optimization",
    "AI implementation",
    "machine learning consultant",
    "AI strategy",
    "custom AI solutions",
    "AI training workshops",
  ],
  authors: [{ name: "Farzad Bayat", url: "https://farzadbayat.com" }],
  creator: "Farzad Bayat",
  publisher: "F.B Consulting",
  openGraph: {
    type: "website",
    locale: "en_US",
    url: "https://farzadbayat.com",
    siteName: "F.B Consulting - AI Automation Expert",
    title: "AI Automation Consultant | Farzad Bayat | 10,000+ Hours Experience",
    description:
      "Expert AI consultant with 10,000+ hours experience. Custom AI automation, chatbots, and workflow optimization for businesses. No hype, just results that work.",
    images: [
      {
        url: "/placeholder.svg",
        width: 1200,
        height: 630,
        alt: "Farzad Bayat - AI Automation Consultant with 10,000+ Hours Experience",
      },
    ],
  },
  twitter: {
    card: "summary_large_image",
    title: "AI Automation Consultant | Farzad Bayat | 10,000+ Hours Experience",
    description:
      "Expert AI consultant with 10,000+ hours experience. Custom AI automation, chatbots, and workflow optimization for businesses.",
    images: ["/placeholder.svg"],
  },
  robots: {
    index: true,
    follow: true,
    googleBot: {
      index: true,
      follow: true,
      "max-video-preview": -1,
      "max-image-preview": "large",
      "max-snippet": -1,
    },
  },
  verification: {
    google: "your-google-verification-code",
  },
  alternates: {
    canonical: "https://farzadbayat.com",
  },
  category: "Technology",
  generator: "v0.dev",
}

export default function RootLayout({
  children,
}: {
  children: React.ReactNode
}) {
  return (
    <html lang="en" suppressHydrationWarning>
      <head>
<<<<<<< HEAD
        <script
          type="application/ld+json"
          dangerouslySetInnerHTML={{
            __html: JSON.stringify({
              "@context": "https://schema.org",
              "@type": "Person",
              name: "Farzad Bayat",
              jobTitle: "AI Automation Consultant",
              description:
                "Expert AI consultant with 10,000+ hours experience in AI automation, chatbots, and workflow optimization",
              url: "https://farzadbayat.com",
              sameAs: ["https://linkedin.com/in/farzadbayat"],
              knowsAbout: [
                "Artificial Intelligence",
                "Machine Learning",
                "Business Automation",
                "Chatbot Development",
                "AI Implementation",
                "Workflow Optimization",
              ],
              offers: {
                "@type": "Service",
                name: "AI Consulting Services",
                description: "Custom AI automation, chatbots, internal copilots, and team training",
              },
            }),
          }}
        />
      </head>
      <body className={inter.className}>
        <ThemeProvider attribute="class" defaultTheme="system" enableSystem disableTransitionOnChange>
=======
        <StructuredData />
      </head>
      <body className={cn("font-sans antialiased", fontSans.variable, fontDisplay.variable, fontMono.variable)}>
        <ThemeProvider attribute="class" defaultTheme="dark" enableSystem disableTransitionOnChange>
>>>>>>> 44ebe69d
          <DemoSessionProvider>
            {children}
            <Toaster />
          </DemoSessionProvider>
        </ThemeProvider>
      </body>
    </html>
  )
<<<<<<< HEAD
}
=======
}

export const metadata = {
  title: {
    default: "Farzad Bayat - AI Consulting & Automation Expert | Practical AI Solutions",
    template: "%s | Farzad Bayat AI Consulting"
  },
  description: "AI consultant Farzad Bayat delivers practical AI automation, chatbots, and workflow solutions. 10,000+ hours of real-world AI implementation experience.",
  keywords: [
    "AI consulting",
    "AI automation", 
    "AI consultant",
    "business AI",
    "AI implementation",
    "chatbot development",
    "AI workshops",
    "workflow automation",
    "AI copilot",
    "Farzad Bayat"
  ],
  authors: [{ name: "Farzad Bayat" }],
  creator: "Farzad Bayat",
  publisher: "Farzad Bayat",
  formatDetection: {
    email: false,
    address: false,
    telephone: false,
  },
  metadataBase: new URL('https://farzadbayat.com'),
  alternates: {
    canonical: '/',
  },
  openGraph: {
    type: 'website',
    locale: 'en_US',
    url: 'https://farzadbayat.com',
    title: 'Farzad Bayat - AI Consulting & Automation Expert',
    description: 'AI consultant Farzad Bayat delivers practical AI automation, chatbots, and workflow solutions. 10,000+ hours of real-world AI implementation experience.',
    siteName: 'Farzad Bayat AI Consulting',
    images: [
      {
        url: '/og-image.jpg',
        width: 1200,
        height: 630,
        alt: 'Farzad Bayat - AI Consulting Expert',
      },
    ],
  },
  twitter: {
    card: 'summary_large_image',
    title: 'Farzad Bayat - AI Consulting & Automation Expert',
    description: 'AI consultant Farzad Bayat delivers practical AI automation, chatbots, and workflow solutions.',
    images: ['/og-image.jpg'],
    creator: '@farzadbayat',
  },
  robots: {
    index: true,
    follow: true,
    googleBot: {
      index: true,
      follow: true,
      'max-video-preview': -1,
      'max-image-preview': 'large',
      'max-snippet': -1,
    },
  },
  verification: {
    google: 'your-google-verification-code',
  },
  generator: 'Next.js'
};
>>>>>>> 44ebe69d
<|MERGE_RESOLUTION|>--- conflicted
+++ resolved
@@ -2,14 +2,12 @@
 import { Inter, Rajdhani, Space_Mono } from "next/font/google"
 import "./globals.css"
 import { ThemeProvider } from "@/components/theme-provider"
-import { DemoSessionProvider } from "@/components/demo-session-manager"
+import { DemoSessionProvider, DemoSessionStatus } from "@/components/demo-session-manager"
+import Header from "@/components/header"
+import Footer from "@/components/footer"
 import { Toaster } from "@/components/ui/toaster"
-<<<<<<< HEAD
-import type { Metadata } from "next"
-=======
 import { cn } from "@/lib/utils"
 import { StructuredData } from "./structured-data"
->>>>>>> 44ebe69d
 
 const fontSans = Inter({
   subsets: ["latin"],
@@ -28,71 +26,6 @@
   variable: "--font-mono",
 })
 
-const inter = Inter({ subsets: ["latin"] })
-
-export const metadata: Metadata = {
-  title: "Uniq - AI-Powered Business Solutions",
-  description: "Transform your business with AI-powered chat, lead generation, and automation tools",
-  keywords: [
-    "AI consultant",
-    "AI automation",
-    "business automation",
-    "AI chatbots",
-    "workflow optimization",
-    "AI implementation",
-    "machine learning consultant",
-    "AI strategy",
-    "custom AI solutions",
-    "AI training workshops",
-  ],
-  authors: [{ name: "Farzad Bayat", url: "https://farzadbayat.com" }],
-  creator: "Farzad Bayat",
-  publisher: "F.B Consulting",
-  openGraph: {
-    type: "website",
-    locale: "en_US",
-    url: "https://farzadbayat.com",
-    siteName: "F.B Consulting - AI Automation Expert",
-    title: "AI Automation Consultant | Farzad Bayat | 10,000+ Hours Experience",
-    description:
-      "Expert AI consultant with 10,000+ hours experience. Custom AI automation, chatbots, and workflow optimization for businesses. No hype, just results that work.",
-    images: [
-      {
-        url: "/placeholder.svg",
-        width: 1200,
-        height: 630,
-        alt: "Farzad Bayat - AI Automation Consultant with 10,000+ Hours Experience",
-      },
-    ],
-  },
-  twitter: {
-    card: "summary_large_image",
-    title: "AI Automation Consultant | Farzad Bayat | 10,000+ Hours Experience",
-    description:
-      "Expert AI consultant with 10,000+ hours experience. Custom AI automation, chatbots, and workflow optimization for businesses.",
-    images: ["/placeholder.svg"],
-  },
-  robots: {
-    index: true,
-    follow: true,
-    googleBot: {
-      index: true,
-      follow: true,
-      "max-video-preview": -1,
-      "max-image-preview": "large",
-      "max-snippet": -1,
-    },
-  },
-  verification: {
-    google: "your-google-verification-code",
-  },
-  alternates: {
-    canonical: "https://farzadbayat.com",
-  },
-  category: "Technology",
-  generator: "v0.dev",
-}
-
 export default function RootLayout({
   children,
 }: {
@@ -101,55 +34,21 @@
   return (
     <html lang="en" suppressHydrationWarning>
       <head>
-<<<<<<< HEAD
-        <script
-          type="application/ld+json"
-          dangerouslySetInnerHTML={{
-            __html: JSON.stringify({
-              "@context": "https://schema.org",
-              "@type": "Person",
-              name: "Farzad Bayat",
-              jobTitle: "AI Automation Consultant",
-              description:
-                "Expert AI consultant with 10,000+ hours experience in AI automation, chatbots, and workflow optimization",
-              url: "https://farzadbayat.com",
-              sameAs: ["https://linkedin.com/in/farzadbayat"],
-              knowsAbout: [
-                "Artificial Intelligence",
-                "Machine Learning",
-                "Business Automation",
-                "Chatbot Development",
-                "AI Implementation",
-                "Workflow Optimization",
-              ],
-              offers: {
-                "@type": "Service",
-                name: "AI Consulting Services",
-                description: "Custom AI automation, chatbots, internal copilots, and team training",
-              },
-            }),
-          }}
-        />
-      </head>
-      <body className={inter.className}>
-        <ThemeProvider attribute="class" defaultTheme="system" enableSystem disableTransitionOnChange>
-=======
         <StructuredData />
       </head>
       <body className={cn("font-sans antialiased", fontSans.variable, fontDisplay.variable, fontMono.variable)}>
         <ThemeProvider attribute="class" defaultTheme="dark" enableSystem disableTransitionOnChange>
->>>>>>> 44ebe69d
           <DemoSessionProvider>
-            {children}
+            <Header />
+            <main className="min-h-screen">{children}</main>
+            <Footer />
+            <DemoSessionStatus />
             <Toaster />
           </DemoSessionProvider>
         </ThemeProvider>
       </body>
     </html>
   )
-<<<<<<< HEAD
-}
-=======
 }
 
 export const metadata = {
@@ -220,5 +119,4 @@
     google: 'your-google-verification-code',
   },
   generator: 'Next.js'
-};
->>>>>>> 44ebe69d
+};