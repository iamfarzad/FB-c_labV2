--- conflicted
+++ resolved
@@ -16,11 +16,7 @@
     if (typeof window !== 'undefined') {
       const savedTheme = localStorage.getItem('theme') as 'light' | 'dark' | null
       const systemPrefersDark = window.matchMedia('(prefers-color-scheme: dark)').matches
-<<<<<<< HEAD
-      
-=======
 
->>>>>>> fa313269
       if (savedTheme) {
         setTheme(savedTheme)
       } else if (systemPrefersDark) {
@@ -34,11 +30,7 @@
     if (mounted) {
       document.documentElement.classList.remove("light", "dark")
       document.documentElement.classList.add(theme)
-<<<<<<< HEAD
-      
-=======
 
->>>>>>> fa313269
       // Save theme preference
       if (typeof window !== 'undefined') {
         localStorage.setItem('theme', theme)
@@ -70,21 +62,12 @@
         }
       }
 
-<<<<<<< HEAD
 
       document.addEventListener('click', handleAnchorClick)
       return () => document.removeEventListener('click', handleAnchorClick)
     }
   }, [])
 
-=======
-
-      document.addEventListener('click', handleAnchorClick)
-      return () => document.removeEventListener('click', handleAnchorClick)
-    }
-  }, [])
-
->>>>>>> fa313269
   // Form handling state
   const [formData, setFormData] = useState({
     name: "",
@@ -122,11 +105,7 @@
         color: theme === 'dark' ? 'var(--color-light-silver)' : 'var(--color-gunmetal)'
       }}>
         {/* Warp Background */}
-<<<<<<< HEAD
-        <WarpBackground 
-=======
         <WarpBackground
->>>>>>> fa313269
           perspective={1000}
           beamsPerSide={5}
           beamSize={5}
@@ -138,20 +117,12 @@
         >
           <div className="absolute inset-0" />
         </WarpBackground>
-<<<<<<< HEAD
-        
-=======
 
->>>>>>> fa313269
         {/* Gradient Overlay */}
         <div className="absolute inset-0 -z-10">
           <div className="absolute inset-0 bg-gradient-to-b from-[var(--color-orange-accent)]/5 to-transparent" />
         </div>
-<<<<<<< HEAD
-        
-=======
 
->>>>>>> fa313269
         <div className="relative z-10">
           <ContactSection theme={theme} />
         </div>
