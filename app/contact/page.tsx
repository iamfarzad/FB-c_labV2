--- conflicted
+++ resolved
@@ -2,20 +2,6 @@
 import { Button } from "@/components/ui/button"
 import { Calendar, Mail } from "lucide-react"
 import { Card } from "@/components/ui/card"
-import type { Metadata } from "next"
-
-export const metadata: Metadata = {
-  title: "Contact AI Consultant - Book Free AI Automation Consultation",
-  description: "Contact expert AI consultant Farzad Bayat for free consultation. Get help with AI automation, custom chatbots, and workflow optimization. Book your call today.",
-  openGraph: {
-    title: "Contact AI Consultant - Book Free AI Automation Consultation",
-    description: "Contact expert AI consultant Farzad Bayat for free consultation. Get help with AI automation, custom chatbots, and workflow optimization.",
-    url: "https://farzadbayat.com/contact",
-  },
-  alternates: {
-    canonical: "https://farzadbayat.com/contact",
-  },
-}
 
 export const metadata = {
   title: "Book AI Consultation | Contact Farzad Bayat - AI Consultant",
@@ -31,57 +17,32 @@
   return (
     <PageShell>
       <PageHeader
-<<<<<<< HEAD
-        title="Book a Free AI Automation Consultation"
-        subtitle="Let's talk about how AI can reduce costs, streamline your workflows, or help your team get started with real automation tools that deliver results."
-=======
         title="Book Your Free AI Consultation Call"
         subtitle="Let's discuss how AI automation can reduce costs, streamline your workflows, or help your team get started with real AI implementation tools."
->>>>>>> 44ebe69d
       />
       <div className="mx-auto mt-16 grid max-w-4xl grid-cols-1 gap-8 md:grid-cols-2">
         <Card className="neu-card transition-all flex flex-col items-center justify-center p-8 text-center">
           <div className="mb-4 rounded-full bg-primary/10 p-4">
-            <Calendar className="h-8 w-8 text-primary" aria-hidden="true" />
+            <Calendar className="h-8 w-8 text-primary" />
           </div>
-<<<<<<< HEAD
-          <h2 className="text-xl font-bold">Schedule a 30-Minute AI Consultation Call</h2>
-          <p className="mt-2 text-muted-foreground">Use my Calendly link to pick a time that works for you. Discuss <strong>AI automation opportunities</strong> for your business.</p>
-          <Button asChild className="mt-6 w-full">
-            <a href="https://calendly.com" target="_blank" rel="noopener noreferrer" title="Schedule free AI consultation call with expert consultant">
-              Schedule a Free AI Call
-=======
           <h3 className="text-xl font-bold">Schedule Your AI Consultation</h3>
           <p className="mt-2 text-muted-foreground">Use my Calendly link to book a 30-minute AI consultation call that works for your schedule.</p>
           <Button asChild className="mt-6 w-full">
             <a href="https://calendly.com" target="_blank" rel="noopener noreferrer">
               Book Your AI Consultation
->>>>>>> 44ebe69d
             </a>
           </Button>
         </Card>
         <Card className="neu-card transition-all flex flex-col items-center justify-center p-8 text-center">
           <div className="mb-4 rounded-full bg-primary/10 p-4">
-            <Mail className="h-8 w-8 text-primary" aria-hidden="true" />
+            <Mail className="h-8 w-8 text-primary" />
           </div>
-<<<<<<< HEAD
-          <h2 className="text-xl font-bold">Send an Email for AI Project Inquiry</h2>
-          <p className="mt-2 text-muted-foreground">Got an <strong>AI automation project</strong> or specific question about <strong>custom AI solutions</strong>? Email me directly.</p>
-=======
           <h3 className="text-xl font-bold">Email AI Consultant Directly</h3>
           <p className="mt-2 text-muted-foreground">Have an AI automation project or question? Email me directly for personalized AI consulting advice.</p>
->>>>>>> 44ebe69d
           <Button asChild className="mt-6 w-full bg-transparent" variant="outline">
-            <a href="mailto:hello@farzadbayat.com" title="Email AI consultant directly for project inquiries">hello@farzadbayat.com</a>
+            <a href="mailto:hello@farzadbayat.com">hello@farzadbayat.com</a>
           </Button>
         </Card>
-      </div>
-
-      <div className="mt-16 text-center">
-        <h2 className="text-2xl font-bold tracking-tight text-primary sm:text-3xl">Ready to Get Started with AI Automation?</h2>
-        <p className="mt-4 max-w-2xl mx-auto text-lg text-muted-foreground">
-          Whether you need <strong>custom chatbots</strong>, <strong>workflow automation</strong>, or <strong>AI training for your team</strong>, I'm here to help you implement solutions that actually work.
-        </p>
       </div>
     </PageShell>
   )
