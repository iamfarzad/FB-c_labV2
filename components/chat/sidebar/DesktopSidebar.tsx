"use client"

import type { ActivityItem } from "@/app/(chat)/chat/types/chat"
import { SidebarContent } from "./SidebarContent"
import { cn } from "@/lib/utils"
import { AnimatePresence, motion } from "framer-motion"
import { Button } from "@/components/ui/button"
<<<<<<< HEAD
import { ChevronLeft, ChevronRight } from "lucide-react"
import { useDevice } from "@/hooks/use-device"
=======
import { ChevronLeft, ChevronRight, Sidebar, Activity } from "lucide-react"
import { useEffect, useState } from "react"
>>>>>>> 55b6b288

interface DesktopSidebarProps {
  activities: ActivityItem[]
  isOpen: boolean
  onToggle: () => void
  onNewChat: () => void
  onActivityClick: (activity: ActivityItem) => void
  onClearActivities?: () => void
  onCleanupStuckActivities?: () => void
  className?: string
}

export const DesktopSidebar = ({
  activities,
  isOpen,
  onToggle,
  onNewChat,
  onActivityClick,
  onClearActivities,
  onCleanupStuckActivities,
  className,
}: DesktopSidebarProps) => {
<<<<<<< HEAD
  const device = useDevice()
  const isTablet = device === "tablet"
  const sidebarWidth = isTablet ? 280 : 320
=======
  const [isTablet, setIsTablet] = useState(false)
  const [isHovered, setIsHovered] = useState(false)

  useEffect(() => {
    const checkDevice = () => {
      const width = window.innerWidth
      setIsTablet(width >= 768 && width < 1024)
    }

    checkDevice()
    window.addEventListener("resize", checkDevice)
    return () => window.removeEventListener("resize", checkDevice)
  }, [])

  // Responsive sidebar width with enhanced sizing
  const sidebarWidth = isTablet ? 300 : 360
  const activeActivities = activities.filter(a => a.status === 'in_progress').length
  const completedActivities = activities.filter(a => a.status === 'completed').length
>>>>>>> 55b6b288

  return (
    <>
      <AnimatePresence>
        {isOpen && (
<<<<<<< HEAD
          <motion.aside
            initial={{ width: 0, opacity: 0 }}
            animate={{ width: sidebarWidth, opacity: 1 }}
            exit={{ width: 0, opacity: 0 }}
            transition={{ duration: 0.3, ease: "easeInOut" }}
=======
          <motion.div
            initial={{ width: 0, opacity: 0, x: -20 }}
            animate={{ width: sidebarWidth, opacity: 1, x: 0 }}
            exit={{ width: 0, opacity: 0, x: -20 }}
            transition={{ 
              duration: 0.4, 
              ease: [0.16, 1, 0.3, 1],
              layout: { duration: 0.3 }
            }}
            onHoverStart={() => setIsHovered(true)}
            onHoverEnd={() => setIsHovered(false)}
>>>>>>> 55b6b288
            className={cn(
              "h-full relative z-30 hidden md:flex flex-col overflow-hidden",
              // Advanced glassmorphism with depth
              "bg-card/60 backdrop-blur-2xl",
              "border-r border-border/20",
              "shadow-xl shadow-black/10",
              className,
            )}
            aria-label="Chat History Sidebar"
          >
            {/* Animated background gradient */}
            <motion.div
              animate={{
                background: isHovered
                  ? "linear-gradient(180deg, rgba(255,165,0,0.03), transparent, rgba(255,165,0,0.02))"
                  : "linear-gradient(180deg, rgba(255,165,0,0.01), transparent, rgba(255,165,0,0.01))"
              }}
              transition={{ duration: 0.3 }}
              className="absolute inset-0 pointer-events-none"
            />
<<<<<<< HEAD
          </motion.aside>
        )}
      </AnimatePresence>

      {/* Toggle Button */}
      <div
        className={cn("fixed top-20 z-50 hidden md:block transition-all duration-300 ease-in-out")}
        style={{ left: isOpen ? `${sidebarWidth - 16}px` : "16px" }}
=======

            {/* Sidebar Header */}
            <motion.div
              initial={{ opacity: 0, y: -10 }}
              animate={{ opacity: 1, y: 0 }}
              transition={{ delay: 0.1 }}
              className="flex items-center justify-between p-4 border-b border-border/20 relative z-10"
            >
              <div className="flex items-center gap-3">
                <motion.div
                  animate={{ rotate: [0, 5, -5, 0] }}
                  transition={{ duration: 3, repeat: Infinity, ease: "easeInOut" }}
                  className="w-8 h-8 rounded-lg bg-gradient-to-br from-accent to-accent/80 flex items-center justify-center shadow-lg"
                >
                  <Activity className="w-4 h-4 text-accent-foreground" />
                </motion.div>
                <div>
                  <h2 className="font-semibold text-sm text-foreground">Activity Center</h2>
                  <p className="text-xs text-muted-foreground">
                    {activeActivities > 0 ? `${activeActivities} active` : `${completedActivities} completed`}
                  </p>
                </div>
              </div>
            </motion.div>

            {/* Enhanced Sidebar Content */}
            <motion.div
              initial={{ opacity: 0 }}
              animate={{ opacity: 1 }}
              transition={{ delay: 0.2 }}
              className="flex-1 relative z-10"
            >
              <SidebarContent
                activities={activities}
                onNewChat={onNewChat}
                onActivityClick={onActivityClick}
                onClearActivities={onClearActivities}
                onCleanupStuckActivities={onCleanupStuckActivities}
                isTablet={isTablet}
              />
            </motion.div>

            {/* Subtle border accents */}
            <div className="absolute top-0 right-0 w-px h-full bg-gradient-to-b from-transparent via-accent/20 to-transparent" />
            <div className="absolute bottom-0 left-0 right-0 h-px bg-gradient-to-r from-transparent via-accent/20 to-transparent" />
          </motion.div>
        )}
      </AnimatePresence>

      {/* Enhanced Toggle Button */}
      <motion.div
        initial={{ opacity: 0, scale: 0.8 }}
        animate={{ opacity: 1, scale: 1 }}
        transition={{ delay: 0.3, duration: 0.3 }}
        className={cn(
          "fixed top-24 z-50 hidden md:block transition-all duration-400",
          isOpen ? `left-[${sidebarWidth - 24}px]` : "left-4",
        )}
        style={{
          left: isOpen ? `${sidebarWidth - 24}px` : '16px'
        }}
>>>>>>> 55b6b288
      >
        <motion.div
          whileHover={{ scale: 1.1, rotate: 2 }}
          whileTap={{ scale: 0.9 }}
          transition={{ type: "spring", stiffness: 400 }}
        >
          <Button
            variant="outline"
            size="icon"
            className={cn(
              "bg-card/90 backdrop-blur-2xl border border-border/30 rounded-xl shadow-lg hover:shadow-xl",
              "hover:bg-accent/10 hover:border-accent/30 transition-all duration-300",
              "group relative overflow-hidden",
              // Responsive sizing
              "tablet:h-10 tablet:w-10",
              "desktop:h-11 desktop:w-11",
            )}
            onClick={onToggle}
          >
            {/* Button background animation */}
            <motion.div
              animate={isOpen ? { x: "100%" } : { x: "-100%" }}
              transition={{ duration: 0.3 }}
              className="absolute inset-0 bg-gradient-to-r from-accent/10 to-transparent"
            />
            
            <motion.div
              animate={{ rotate: isOpen ? 180 : 0 }}
              transition={{ duration: 0.3, ease: [0.16, 1, 0.3, 1] }}
              className="relative z-10"
            >
              {isOpen ? (
                <ChevronLeft className={cn("tablet:h-4 tablet:w-4", "desktop:h-5 desktop:w-5")} />
              ) : (
                <ChevronRight className={cn("tablet:h-4 tablet:w-4", "desktop:h-5 desktop:w-5")} />
              )}
            </motion.div>

            {/* Hover indicator */}
            <motion.div
              initial={{ opacity: 0, scale: 0 }}
              whileHover={{ opacity: 1, scale: 1 }}
              className="absolute -top-1 -right-1 w-3 h-3 bg-accent rounded-full"
            />
          </Button>
        </motion.div>

        {/* Activity indicator badge */}
        {activeActivities > 0 && (
          <motion.div
            initial={{ opacity: 0, scale: 0 }}
            animate={{ opacity: 1, scale: 1 }}
            transition={{ delay: 0.5, type: "spring", stiffness: 200 }}
            className="absolute -top-2 -right-2 w-5 h-5 bg-gradient-to-r from-blue-500 to-blue-600 rounded-full flex items-center justify-center shadow-lg"
          >
            <span className="text-xs font-bold text-white">{activeActivities}</span>
          </motion.div>
        )}

        {/* Tooltip */}
        <motion.div
          initial={{ opacity: 0, x: -10 }}
          whileHover={{ opacity: 1, x: 0 }}
          transition={{ delay: 0.5 }}
          className={cn(
<<<<<<< HEAD
            "bg-background/90 backdrop-blur-md border border-border/30 rounded-lg shadow-sm hover:bg-muted hover:scale-105 transition-all duration-200",
            isTablet ? "h-8 w-8" : "h-9 w-9",
          )}
          onClick={onToggle}
          aria-label={isOpen ? "Collapse sidebar" : "Expand sidebar"}
        >
          {isOpen ? (
            <ChevronLeft className={cn(isTablet ? "h-3 w-3" : "h-4 w-4")} />
          ) : (
            <ChevronRight className={cn(isTablet ? "h-3 w-3" : "h-4 w-4")} />
          )}
        </Button>
      </div>
=======
            "absolute top-1/2 -translate-y-1/2 bg-card/95 backdrop-blur-sm border border-border/30 rounded-lg px-3 py-2 shadow-lg pointer-events-none",
            "text-xs font-medium text-foreground whitespace-nowrap",
            isOpen ? "right-full mr-3" : "left-full ml-3"
          )}
        >
          {isOpen ? "Hide sidebar" : "Show activity center"}
          <div className={cn(
            "absolute top-1/2 -translate-y-1/2 w-2 h-2 bg-card/95 border rotate-45",
            isOpen ? "right-0 translate-x-1/2 border-l-0 border-b-0" : "left-0 -translate-x-1/2 border-r-0 border-t-0"
          )} />
        </motion.div>
      </motion.div>
>>>>>>> 55b6b288
    </>
  )
}

export default DesktopSidebar<|MERGE_RESOLUTION|>--- conflicted
+++ resolved
@@ -5,13 +5,8 @@
 import { cn } from "@/lib/utils"
 import { AnimatePresence, motion } from "framer-motion"
 import { Button } from "@/components/ui/button"
-<<<<<<< HEAD
-import { ChevronLeft, ChevronRight } from "lucide-react"
-import { useDevice } from "@/hooks/use-device"
-=======
 import { ChevronLeft, ChevronRight, Sidebar, Activity } from "lucide-react"
 import { useEffect, useState } from "react"
->>>>>>> 55b6b288
 
 interface DesktopSidebarProps {
   activities: ActivityItem[]
@@ -34,11 +29,6 @@
   onCleanupStuckActivities,
   className,
 }: DesktopSidebarProps) => {
-<<<<<<< HEAD
-  const device = useDevice()
-  const isTablet = device === "tablet"
-  const sidebarWidth = isTablet ? 280 : 320
-=======
   const [isTablet, setIsTablet] = useState(false)
   const [isHovered, setIsHovered] = useState(false)
 
@@ -57,19 +47,11 @@
   const sidebarWidth = isTablet ? 300 : 360
   const activeActivities = activities.filter(a => a.status === 'in_progress').length
   const completedActivities = activities.filter(a => a.status === 'completed').length
->>>>>>> 55b6b288
 
   return (
     <>
-      <AnimatePresence>
+      <AnimatePresence mode="wait">
         {isOpen && (
-<<<<<<< HEAD
-          <motion.aside
-            initial={{ width: 0, opacity: 0 }}
-            animate={{ width: sidebarWidth, opacity: 1 }}
-            exit={{ width: 0, opacity: 0 }}
-            transition={{ duration: 0.3, ease: "easeInOut" }}
-=======
           <motion.div
             initial={{ width: 0, opacity: 0, x: -20 }}
             animate={{ width: sidebarWidth, opacity: 1, x: 0 }}
@@ -81,7 +63,6 @@
             }}
             onHoverStart={() => setIsHovered(true)}
             onHoverEnd={() => setIsHovered(false)}
->>>>>>> 55b6b288
             className={cn(
               "h-full relative z-30 hidden md:flex flex-col overflow-hidden",
               // Advanced glassmorphism with depth
@@ -90,7 +71,6 @@
               "shadow-xl shadow-black/10",
               className,
             )}
-            aria-label="Chat History Sidebar"
           >
             {/* Animated background gradient */}
             <motion.div
@@ -102,16 +82,6 @@
               transition={{ duration: 0.3 }}
               className="absolute inset-0 pointer-events-none"
             />
-<<<<<<< HEAD
-          </motion.aside>
-        )}
-      </AnimatePresence>
-
-      {/* Toggle Button */}
-      <div
-        className={cn("fixed top-20 z-50 hidden md:block transition-all duration-300 ease-in-out")}
-        style={{ left: isOpen ? `${sidebarWidth - 16}px` : "16px" }}
-=======
 
             {/* Sidebar Header */}
             <motion.div
@@ -173,7 +143,6 @@
         style={{
           left: isOpen ? `${sidebarWidth - 24}px` : '16px'
         }}
->>>>>>> 55b6b288
       >
         <motion.div
           whileHover={{ scale: 1.1, rotate: 2 }}
@@ -239,21 +208,6 @@
           whileHover={{ opacity: 1, x: 0 }}
           transition={{ delay: 0.5 }}
           className={cn(
-<<<<<<< HEAD
-            "bg-background/90 backdrop-blur-md border border-border/30 rounded-lg shadow-sm hover:bg-muted hover:scale-105 transition-all duration-200",
-            isTablet ? "h-8 w-8" : "h-9 w-9",
-          )}
-          onClick={onToggle}
-          aria-label={isOpen ? "Collapse sidebar" : "Expand sidebar"}
-        >
-          {isOpen ? (
-            <ChevronLeft className={cn(isTablet ? "h-3 w-3" : "h-4 w-4")} />
-          ) : (
-            <ChevronRight className={cn(isTablet ? "h-3 w-3" : "h-4 w-4")} />
-          )}
-        </Button>
-      </div>
-=======
             "absolute top-1/2 -translate-y-1/2 bg-card/95 backdrop-blur-sm border border-border/30 rounded-lg px-3 py-2 shadow-lg pointer-events-none",
             "text-xs font-medium text-foreground whitespace-nowrap",
             isOpen ? "right-full mr-3" : "left-full ml-3"
@@ -266,7 +220,6 @@
           )} />
         </motion.div>
       </motion.div>
->>>>>>> 55b6b288
     </>
   )
 }
