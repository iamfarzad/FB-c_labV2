--- conflicted
+++ resolved
@@ -5,177 +5,38 @@
 import { Avatar, AvatarFallback } from "@/components/ui/avatar"
 import { Badge } from "@/components/ui/badge"
 import { Separator } from "@/components/ui/separator"
-<<<<<<< HEAD
-import { User, Bot, ImageIcon, Copy, Check, Brain, Info, CheckCircle, Clock, Target } from "lucide-react"
-=======
 import { Loader2, User, Bot, ImageIcon, Copy, Check, Brain, AlertTriangle, Info, CheckCircle, Clock, Target, Monitor, FileText, Sparkles, MessageSquare, Zap, Camera, Mic, Wand2, Stars, TrendingUp } from "lucide-react"
->>>>>>> 55b6b288
 import { Button } from "@/components/ui/button"
 import { useState, useEffect, useRef } from "react"
 import { cn } from "@/lib/utils"
 import { motion, AnimatePresence } from "framer-motion"
 import type { Message } from "@/app/(chat)/chat/types/chat"
-import { EmptyState } from "@/app/(chat)/chat/components/EmptyState"
-import { LoadingState } from "@/app/(chat)/chat/components/LoadingState"
+import { 
+  VoiceInputCard, 
+  WebcamCaptureCard, 
+  ROICalculatorCard, 
+  VideoToAppCard, 
+  ScreenShareCard 
+} from "@/components/chat/cards"
+import type { 
+  ROICalculationResult, 
+  VoiceTranscriptResult, 
+  WebcamCaptureResult, 
+  VideoAppResult, 
+  ScreenShareResult 
+} from "@/lib/services/tool-service"
 
 interface ChatAreaProps {
   messages: Message[]
   isLoading: boolean
-  onExampleQuery: (query: string) => void
+  messagesEndRef: React.RefObject<HTMLDivElement | null>
+  onVoiceTranscript: (transcript: string) => void
+  onWebcamCapture: (imageData: string) => void
+  onROICalculation: (result: ROICalculationResult) => void
+  onVideoAppResult: (result: VideoAppResult) => void
+  onScreenAnalysis: (analysis: string) => void
 }
 
-<<<<<<< HEAD
-// Enhanced message formatter with better structure and readability
-const formatMessageContent = (content: string) => {
-  if (!content) return ""
-
-  let formatted = content
-
-  // Handle code blocks first (to preserve their content)
-  const codeBlocks: string[] = []
-  formatted = formatted.replace(/```(\w+)?\n([\s\S]*?)```/g, (match, lang, code) => {
-    const index = codeBlocks.length
-    codeBlocks.push(
-      `<div class="my-4 p-4 bg-slate-900 rounded-lg border overflow-x-auto">
-        ${lang ? `<div class="text-xs text-slate-400 mb-2 font-mono">${lang}</div>` : ""}
-        <pre><code class="text-sm text-slate-100 font-mono">${code.trim()}</code></pre>
-      </div>`,
-    )
-    return `__CODE_BLOCK_${index}__`
-  })
-
-  // Handle inline code
-  formatted = formatted.replace(
-    /`([^`]+)`/g,
-    '<code class="bg-slate-100 dark:bg-slate-800 px-1.5 py-0.5 rounded text-sm font-mono">$1</code>',
-  )
-
-  // Handle headers with different levels
-  formatted = formatted.replace(
-    /^### (.+)$/gm,
-    '<h3 class="text-lg font-bold mt-6 mb-3 text-slate-900 dark:text-slate-100 border-b border-slate-200 dark:border-slate-700 pb-2">$1</h3>',
-  )
-  formatted = formatted.replace(
-    /^## (.+)$/gm,
-    '<h2 class="text-xl font-bold mt-6 mb-4 text-slate-900 dark:text-slate-100">$1</h2>',
-  )
-  formatted = formatted.replace(
-    /^# (.+)$/gm,
-    '<h1 class="text-2xl font-bold mt-6 mb-4 text-slate-900 dark:text-slate-100">$1</h1>',
-  )
-
-  // Handle special sections with icons and styling
-  formatted = formatted.replace(
-    /^\*\*Analysis:\*\*\s*([\s\S]*?)(?=\n\n|\n\*|$)/gm,
-    '<div class="my-4 p-4 bg-blue-50 dark:bg-blue-950 border-l-4 border-blue-500 rounded-r-lg">' +
-      '<div class="flex items-center gap-2 mb-2">' +
-      '<div class="w-5 h-5 text-blue-600 dark:text-blue-400"><svg viewBox="0 0 24 24" fill="currentColor"><path d="M9 12l2 2 4-4m6 2a9 9 0 11-18 0 9 9 0 0118 0z"/></svg></div>' +
-      '<span class="font-semibold text-blue-900 dark:text-blue-100">Analysis</span>' +
-      "</div>" +
-      '<div class="text-blue-800 dark:text-blue-200">$1</div>' +
-      "</div>",
-  )
-
-  formatted = formatted.replace(
-    /^\*\*Summary:\*\*\s*([\s\S]*?)(?=\n\n|\n\*|$)/gm,
-    '<div class="my-4 p-4 bg-green-50 dark:bg-green-950 border-l-4 border-green-500 rounded-r-lg">' +
-      '<div class="flex items-center gap-2 mb-2">' +
-      '<div class="w-5 h-5 text-green-600 dark:text-green-400"><svg viewBox="0 0 24 24" fill="currentColor"><path d="M9 12l2 2 4-4m6 2a9 9 0 11-18 0 9 9 0 0118 0z"/></svg></div>' +
-      '<span class="font-semibold text-green-900 dark:text-green-100">Summary</span>' +
-      "</div>" +
-      '<div class="text-green-800 dark:text-green-200">$1</div>' +
-      "</div>",
-  )
-
-  formatted = formatted.replace(
-    /^\*\*Recommendation:\*\*\s*([\s\S]*?)(?=\n\n|\n\*|$)/gm,
-    '<div class="my-4 p-4 bg-amber-50 dark:bg-amber-950 border-l-4 border-amber-500 rounded-r-lg">' +
-      '<div class="flex items-center gap-2 mb-2">' +
-      '<div class="w-5 h-5 text-amber-600 dark:text-amber-400"><svg viewBox="0 0 24 24" fill="currentColor"><path d="M13 16h-1v-4h-1m1-4h.01M21 12a9 9 0 11-18 0 9 9 0 0118 0z"/></svg></div>' +
-      '<span class="font-semibold text-amber-900 dark:text-amber-100">Recommendation</span>' +
-      "</div>" +
-      '<div class="text-amber-800 dark:text-amber-200">$1</div>' +
-      "</div>",
-  )
-
-  formatted = formatted.replace(
-    /^\*\*Warning:\*\*\s*([\s\S]*?)(?=\n\n|\n\*|$)/gm,
-    '<div class="my-4 p-4 bg-red-50 dark:bg-red-950 border-l-4 border-red-500 rounded-r-lg">' +
-      '<div class="flex items-center gap-2 mb-2">' +
-      '<div class="w-5 h-5 text-red-600 dark:text-red-400"><svg viewBox="0 0 24 24" fill="currentColor"><path d="M12 9v2m0 4h.01m-6.938 4h13.856c1.54 0 2.502-1.667 1.732-2.5L13.732 4c-.77-.833-1.964-.833-2.732 0L3.732 16.5c-.77.833.192 2.5 1.732 2.5z"/></svg></div>' +
-      '<span class="font-semibold text-red-900 dark:text-red-100">Warning</span>' +
-      "</div>" +
-      '<div class="text-red-800 dark:text-red-200">$1</div>' +
-      "</div>",
-  )
-
-  // Handle numbered lists with better styling
-  formatted = formatted.replace(/^(\d+)\.\s*(.+)$/gm, (match, num, text) => {
-    return `<div class="flex items-start gap-3 my-2">
-      <div class="flex-shrink-0 w-6 h-6 bg-primary text-primary-foreground rounded-full flex items-center justify-center text-xs font-semibold mt-0.5">${num}</div>
-      <div class="flex-1 pt-0.5">${text}</div>
-    </div>`
-  })
-
-  // Handle bullet points with better styling
-  formatted = formatted.replace(
-    /^[-*+]\s*(.+)$/gm,
-    '<div class="flex items-start gap-3 my-2">' +
-      '<div class="flex-shrink-0 w-2 h-2 bg-slate-400 dark:bg-slate-500 rounded-full mt-2"></div>' +
-      '<div class="flex-1">$1</div>' +
-      "</div>",
-  )
-
-  // Handle nested bullet points
-  formatted = formatted.replace(
-    /^ {2}[-*+]\s*(.+)$/gm,
-    '<div class="flex items-start gap-3 my-1 ml-6">' +
-      '<div class="flex-shrink-0 w-1.5 h-1.5 bg-slate-300 dark:bg-slate-600 rounded-full mt-2"></div>' +
-      '<div class="flex-1">$1</div>' +
-      "</div>",
-  )
-
-  // Handle bold and italic text
-  formatted = formatted.replace(
-    /\*\*([^*]+)\*\*/g,
-    '<strong class="font-semibold text-slate-900 dark:text-slate-100">$1</strong>',
-  )
-  formatted = formatted.replace(/\*([^*]+)\*/g, '<em class="italic text-slate-700 dark:text-slate-300">$1</em>')
-
-  // Handle links
-  formatted = formatted.replace(
-    /\[([^\]]+)\]$$([^)]+)$$/g,
-    '<a href="$2" target="_blank" rel="noopener noreferrer" class="text-blue-600 dark:text-blue-400 hover:underline font-medium">$1</a>',
-  )
-
-  // Handle line breaks and paragraphs
-  formatted = formatted.replace(/\n\n/g, '</p><p class="mb-4">')
-  formatted = formatted.replace(/\n/g, "<br>")
-
-  // Wrap in paragraph if not already structured
-  if (!formatted.includes("<div") && !formatted.includes("<h") && !formatted.includes("<p")) {
-    formatted = `<p class="mb-4">${formatted}</p>`
-  }
-
-  // Restore code blocks
-  codeBlocks.forEach((block, index) => {
-    formatted = formatted.replace(`__CODE_BLOCK_${index}__`, block)
-  })
-
-  return formatted
-}
-
-// Detect message type for special handling
-const detectMessageType = (content: string): { type: string; icon?: React.ReactNode; badge?: string } => {
-  const lower = content.toLowerCase()
-
-  if (lower.includes("analysis") || lower.includes("analyzing")) {
-    return { type: "analysis", icon: <Brain className="w-4 h-4" />, badge: "Analysis" }
-  }
-
-  if (lower.includes("recommendation") || lower.includes("suggest") || lower.includes("should")) {
-    return { type: "recommendation", icon: <Target className="w-4 h-4" />, badge: "Recommendation" }
-=======
 export function ChatArea({
   messages,
   isLoading,
@@ -240,48 +101,34 @@
     }
     
     return { type: 'default' }
->>>>>>> 55b6b288
   }
 
-  if (lower.includes("step") || lower.includes("process") || lower.includes("how to")) {
-    return { type: "process", icon: <CheckCircle className="w-4 h-4" />, badge: "Process" }
+  const detectToolType = (content: string): string | null => {
+    if (!content) return null
+    if (content.includes('VOICE_INPUT')) return 'voice_input'
+    if (content.includes('WEBCAM_CAPTURE')) return 'webcam_capture'
+    if (content.includes('ROI_CALCULATOR')) return 'roi_calculator'
+    if (content.includes('VIDEO_TO_APP')) return 'video_to_app'
+    if (content.includes('SCREEN_SHARE')) return 'screen_share'
+    return null
   }
-
-  if (lower.includes("summary") || lower.includes("overview")) {
-    return { type: "summary", icon: <Info className="w-4 h-4" />, badge: "Summary" }
-  }
-
-  return { type: "default" }
-}
-
-export function ChatArea({ messages, isLoading, onExampleQuery }: ChatAreaProps) {
-  const [copiedMessageId, setCopiedMessageId] = useState<string | null>(null)
-  const scrollAreaRef = useRef<HTMLDivElement>(null)
-  const messagesEndRef = useRef<HTMLDivElement>(null)
 
   const copyToClipboard = async (text: string, messageId: string) => {
     try {
       await navigator.clipboard.writeText(text)
       setCopiedMessageId(messageId)
       setTimeout(() => setCopiedMessageId(null), 2000)
-    } catch (err) {
-      console.error("Failed to copy text: ", err)
+    } catch (error) {
+      console.error('Failed to copy text:', error)
     }
   }
 
-  // Improved auto-scroll to bottom when messages change
   useEffect(() => {
     const scrollToBottom = () => {
-      if (messagesEndRef.current) {
-        messagesEndRef.current.scrollIntoView({ behavior: "smooth", block: "end" })
+      if (scrollAreaRef.current) {
+        scrollAreaRef.current.scrollTop = scrollAreaRef.current.scrollHeight
       }
     }
-<<<<<<< HEAD
-    // A short delay ensures content has rendered before scrolling
-    const timeoutId = setTimeout(scrollToBottom, 100)
-    return () => clearTimeout(timeoutId)
-  }, [messages, isLoading])
-=======
     
     if (messages.length > 0) {
       setTimeout(scrollToBottom, 100)
@@ -327,7 +174,6 @@
         return null
     }
   }
->>>>>>> 55b6b288
 
   const EmptyState = () => (
     <motion.div 
@@ -409,73 +255,11 @@
   )
 
   return (
-<<<<<<< HEAD
-    <div className="flex-1 flex flex-col min-h-0 overflow-hidden" data-testid="chat-area">
-=======
     <div className="flex-1 overflow-hidden relative">
->>>>>>> 55b6b288
       <ScrollArea
+        className="h-full w-full chat-scroll-container"
         ref={scrollAreaRef}
-        className="flex-1 w-full"
-        style={{ height: "100%", overscrollBehavior: "contain" }}
       >
-<<<<<<< HEAD
-        <div className="max-w-3xl mx-auto space-y-6 p-4 pb-8" data-testid="messages-container">
-          {messages.length === 0 && !isLoading && <EmptyState onExampleClick={onExampleQuery} />}
-
-          {messages.map((message) => {
-            const messageType = message.role === "assistant" ? detectMessageType(message.content) : { type: "default" }
-
-            return (
-              <div
-                key={message.id}
-                className={cn("flex gap-3 group", message.role === "user" ? "justify-end" : "justify-start")}
-              >
-                {message.role === "assistant" && (
-                  <Avatar className="w-8 h-8 shrink-0">
-                    <AvatarFallback className="bg-primary text-primary-foreground">
-                      <Bot className="w-4 h-4" />
-                    </AvatarFallback>
-                  </Avatar>
-                )}
-
-                <div className={cn("flex flex-col max-w-[80%]", message.role === "user" ? "items-end" : "items-start")}>
-                  {message.role === "assistant" && messageType.badge && (
-                    <div className="mb-2">
-                      <Badge variant="outline" className="text-xs flex items-center gap-1">
-                        {messageType.icon}
-                        {messageType.badge}
-                      </Badge>
-                    </div>
-                  )}
-
-                  <div
-                    className={cn(
-                      "px-4 py-3 rounded-lg break-words relative shadow-sm",
-                      message.role === "user" ? "bg-primary text-primary-foreground" : "bg-muted",
-                    )}
-                  >
-                    {message.imageUrl && (
-                      <div className="mb-3">
-                        <div className="relative group/image">
-                          <img
-                            src={message.imageUrl || "/placeholder.svg"}
-                            alt="Uploaded content"
-                            className="max-w-full h-auto rounded-lg border max-h-96 object-contain"
-                            loading="lazy"
-                          />
-                          <div className="absolute top-2 right-2 opacity-0 group-hover/image:opacity-100 transition-opacity">
-                            <Button
-                              variant="secondary"
-                              size="icon"
-                              className="w-8 h-8 bg-black/50 hover:bg-black/70 text-white"
-                              onClick={() => window.open(message.imageUrl, "_blank")}
-                            >
-                              <ImageIcon className="w-4 h-4" />
-                            </Button>
-                          </div>
-                        </div>
-=======
         <div className="max-w-4xl mx-auto space-y-8 p-6 pb-8 chat-message-container" data-testid="messages-container">
           {messages.length === 0 && !isLoading ? (
             <EmptyState />
@@ -687,83 +471,8 @@
                             })}
                           </motion.span>
                         )}
->>>>>>> 55b6b288
                       </div>
-                    )}
-
-<<<<<<< HEAD
-                    <div
-                      className={cn(
-                        "prose prose-sm max-w-none leading-relaxed",
-                        message.role === "user" ? "prose-invert" : "dark:prose-invert prose-slate",
-                        "prose-headings:mt-4 prose-headings:mb-2 prose-p:mb-3 prose-li:mb-1",
-                      )}
-                      dangerouslySetInnerHTML={{
-                        __html: formatMessageContent(message.content),
-                      }}
-                    />
-
-                    {message.sources && message.sources.length > 0 && (
-                      <>
-                        <Separator className="my-4" />
-                        <div className="space-y-2">
-                          <p className="text-xs font-medium opacity-70 flex items-center gap-1">
-                            <Info className="w-3 h-3" />
-                            Sources:
-                          </p>
-                          <div className="space-y-1">
-                            {message.sources.map((source, index) => (
-                              <a
-                                key={index}
-                                href={source.url}
-                                target="_blank"
-                                rel="noopener noreferrer"
-                                className="block text-xs hover:underline opacity-80 hover:opacity-100 transition-opacity p-2 bg-background/50 dark:bg-slate-800 rounded border-l-2 border-blue-400"
-                              >
-                                {source.title}
-                              </a>
-                            ))}
-                          </div>
-                        </div>
-                      </>
-                    )}
-
-                    <Button
-                      variant="ghost"
-                      size="icon"
-                      className="absolute top-1 right-1 w-6 h-6 opacity-0 group-hover:opacity-100 transition-opacity"
-                      onClick={() => copyToClipboard(message.content, message.id)}
-                    >
-                      {copiedMessageId === message.id ? <Check className="w-3 h-3" /> : <Copy className="w-3 h-3" />}
-                    </Button>
-                  </div>
-
-                  {message.createdAt && (
-                    <span className="text-xs text-muted-foreground mt-1 px-1 flex items-center gap-1">
-                      <Clock className="w-3 h-3" />
-                      {new Date(message.createdAt).toLocaleTimeString([], {
-                        hour: "2-digit",
-                        minute: "2-digit",
-                      })}
-                    </span>
-                  )}
-                </div>
-
-                {message.role === "user" && (
-                  <Avatar className="w-8 h-8 shrink-0">
-                    <AvatarFallback className="bg-secondary text-secondary-foreground">
-                      <User className="w-4 h-4" />
-                    </AvatarFallback>
-                  </Avatar>
-                )}
-              </div>
-            )
-          })}
-
-          {isLoading && <LoadingState />}
-
-          <div ref={messagesEndRef} className="h-0" />
-=======
+
                       {message.role === "user" && (
                         <motion.div
                           whileHover={{ scale: 1.05 }}
@@ -835,9 +544,8 @@
               />
             </>
           )}
->>>>>>> 55b6b288
         </div>
       </ScrollArea>
     </div>
   )
-}+} 