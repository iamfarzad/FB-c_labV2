# FB/c Lab Platform

[![Deployed on Vercel](https://img.shields.io/badge/Deployed%20on-Vercel-black?style=for-the-badge&logo=vercel)](https://vercel.com/iamfarzads-projects/v0-fb-c-ai-clone)
[![Main Branch](https://img.shields.io/badge/Main%20Branch-Stable-brightgreen)](https://github.com/iamfarzad/FB-c_labV2/tree/main)
[![WebApp Branch](https://img.shields.io/badge/WebApp-Development-yellow)](https://github.com/iamfarzad/FB-c_labV2/tree/feature/webapp-clean)
[![AI Chat Branch](https://img.shields.io/badge/AI%20Chat-Development-blue)](https://github.com/iamfarzad/FB-c_labV2/tree/feature/ai-chat-utils)

## Project Structure

### Main Branches

1. **`main`** - Production-ready code
   - Always stable and tested
   - Only merged from feature branches after review
   - Deployed to production

2. **`feature/webapp-clean`** - Web Application
   - Contains all web app features **except** AI chat
   - Focus on UI/UX, pages, and web app functionality
   - See [WebApp README](README-WEBAPP.md) for details

3. **`feature/ai-chat-utils`** - AI Chat Functionality
   - Complete AI chat implementation
   - Voice and text chat features
   - API integrations
   - See [AI Chat README](README-AI-CHAT.md) for details

## Development Workflow

1. **Create a feature branch** from the appropriate base branch:
   ```bash
   # For web app features
   git checkout -b feature/my-webapp-feature feature/webapp-clean
<<<<<<< HEAD
   
=======

>>>>>>> fa313269
   # For AI chat features
   git checkout -b feature/my-chat-feature feature/ai-chat-utils
   ```

2. **Make your changes**

3. **Test thoroughly**
   - Run unit tests
   - Test in development environment
   - Verify no regressions
<<<<<<< HEAD

4. **Create a Pull Request** to the appropriate branch
   - Web app features → `feature/webapp-clean`
   - AI chat features → `feature/ai-chat-utils`

5. **After review and approval**, merge to the feature branch

6. **When ready for production**, create a PR from the feature branch to `main`

## Getting Started

### Prerequisites
- Node.js 18+
- pnpm
- Git

=======

4. **Create a Pull Request** to the appropriate branch
   - Web app features → `feature/webapp-clean`
   - AI chat features → `feature/ai-chat-utils`

5. **After review and approval**, merge to the feature branch

6. **When ready for production**, create a PR from the feature branch to `main`

## Getting Started

### Prerequisites
- Node.js 18+
- pnpm
- Git

>>>>>>> fa313269
### Installation

```bash
# Clone the repository
git clone https://github.com/iamfarzad/FB-c_labV2.git
cd FB-c_labV2

# Install dependencies
pnpm install

# Copy environment variables
cp .env.example .env.local
# Edit .env.local with your API keys
```

### Running the Application

```bash
# For web app development
git checkout feature/webapp-clean
pnpm dev

# For AI chat development
git checkout feature/ai-chat-utils
pnpm dev
```

## Deployment

Main branch is automatically deployed to Vercel:

[![Deployed on Vercel](https://img.shields.io/badge/Deployed%20on-Vercel-black?style=for-the-badge&logo=vercel)](https://vercel.com/iamfarzads-projects/v0-fb-c-ai-clone)<|MERGE_RESOLUTION|>--- conflicted
+++ resolved
@@ -31,11 +31,7 @@
    ```bash
    # For web app features
    git checkout -b feature/my-webapp-feature feature/webapp-clean
-<<<<<<< HEAD
-   
-=======
 
->>>>>>> fa313269
    # For AI chat features
    git checkout -b feature/my-chat-feature feature/ai-chat-utils
    ```
@@ -46,7 +42,6 @@
    - Run unit tests
    - Test in development environment
    - Verify no regressions
-<<<<<<< HEAD
 
 4. **Create a Pull Request** to the appropriate branch
    - Web app features → `feature/webapp-clean`
@@ -63,24 +58,6 @@
 - pnpm
 - Git
 
-=======
-
-4. **Create a Pull Request** to the appropriate branch
-   - Web app features → `feature/webapp-clean`
-   - AI chat features → `feature/ai-chat-utils`
-
-5. **After review and approval**, merge to the feature branch
-
-6. **When ready for production**, create a PR from the feature branch to `main`
-
-## Getting Started
-
-### Prerequisites
-- Node.js 18+
-- pnpm
-- Git
-
->>>>>>> fa313269
 ### Installation
 
 ```bash
